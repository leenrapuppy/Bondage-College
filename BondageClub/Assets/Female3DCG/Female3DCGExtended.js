--- conflicted
+++ resolved
@@ -4027,8 +4027,6 @@
 				],
 			},
 		}, //WoodenRack
-<<<<<<< HEAD
-=======
 		Sybian: {
 			Archetype: ExtendedArchetype.VIBRATING,
 		}, // Sybian
@@ -4163,7 +4161,6 @@
 				},
 			},
 		}, // TransportWoodenBox
->>>>>>> 006650d2
 		LuckyWheel: {
 			Archetype: ExtendedArchetype.MODULAR,
 			Config:{
