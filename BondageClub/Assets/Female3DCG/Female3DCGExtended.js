--- conflicted
+++ resolved
@@ -3551,7 +3551,6 @@
 							},
 							{ // e7 - Shaped Eyes Transparent
 								Property: { Effect: []}
-<<<<<<< HEAD
 							},
 							{ // e8 - Round Eyes Opaque, filled Opaque
 								Property: { Effect: ["BlindHeavy"]
@@ -3570,52 +3569,6 @@
 							},
 							{ // e12 - Shaped Eyes Opaque, filled Opaque
 								Property: { Effect: ["BlindHeavy"]
-=======
-							}
-
-						]
-					},
-					{
-						Name: "HeadT", Key: "x", DrawImages: false,
-						Options:[{},{},] // Opaque, Transparent
-					},
-					//{ //separate keys to control transparency, may be useful later
-					// Name: "Mouth Transparency", Key: "y", DrawImages: false,
-					// Options:[{},{},] // Opaque, Transparent
-					//},
-					//{
-					// Name: "Eye Transparency", Key: "w", DrawImages: false,
-					// Options:[{},{},] // Opaque, Transparent
-					//},
-					{
-						Name: "MFill", Key: "f", DrawImages: false,
-						Options: [
-							{// f0 - Open
-								Property: { Effect: [""] }
-							},
-							{// f1 - Opaque
-								Property: {
-									Effect: ["BlockMouth"],
-									OverridePriority: 38
-								}
-							},
-							{// f2 - Transparent
-								Property: {
-									Effect: ["BlockMouth"],
-									OverridePriority: 38
-								}
-							},
-							{// f3 - Opaque Hole
-								Property: {
-									Effect: ["BlockMouth"],
-									OverridePriority: 38
-								}
-							},
-							{// f4 - Transparent Hole
-								Property: {
-									Effect: ["BlockMouth"],
-									OverridePriority: 38
->>>>>>> 466c45ff
 								}
 							},
 							{ // e13 - Shaped Eyes Opaque, filled Opaque + pinhole
