"use strict";
var ChatRoomBackground = "";
/** @type {ChatRoom} */
let ChatRoomData = {};
/** @type {Character[]} */
var ChatRoomCharacter = [];
var ChatRoomChatLog = [];
var ChatRoomLastMessage = [""];
var ChatRoomLastMessageIndex = 0;
var ChatRoomTargetMemberNumber = null;
var ChatRoomOwnershipOption = "";
var ChatRoomLovershipOption = "";
var ChatRoomPlayerCanJoin = false;
var ChatRoomMoneyForOwner = 0;
var ChatRoomQuestGiven = [];
var ChatRoomSpace = "";
var ChatRoomGame = "";
var ChatRoomMoveTarget = null;
var ChatRoomHelpSeen = false;
var ChatRoomAllowCharacterUpdate = true;
var ChatRoomStruggleAssistBonus = 0;
var ChatRoomStruggleAssistTimer = 0;
var ChatRoomSlowtimer = 0;
var ChatRoomSlowStop = false;
var ChatRoomChatHidden = false;
var ChatRoomCharacterCount = 0;
var ChatRoomCharacterDrawlist = [];
var ChatRoomSenseDepBypass = false;
var ChatRoomGetUpTimer = 0;
var ChatRoomLastName = "";
var ChatRoomLastBG = "";
var ChatRoomLastPrivate = false;
var ChatRoomLastSize = 0;
var ChatRoomLastLanguage = "EN";
var ChatRoomLastDesc = "";
var ChatRoomLastAdmin = [];
var ChatRoomLastBan = [];
var ChatRoomLastBlockCategory = [];
var ChatRoomNewRoomToUpdate = null;
var ChatRoomNewRoomToUpdateTimer = 0;
var ChatRoomLeashList = [];
var ChatRoomLeashPlayer = null;
var ChatRoomTargetDirty = false;

/**
 * Chances of a chat message popping up reminding you of some stimulation.
 *
 * @type {Record<StimulationAction, StimulationEvent>}
 */
const ChatRoomStimulationEvents = {
	Kneel: {
		Chance: 0.1,
		ArousalScaling: 0.8,
		VibeScaling: 0.0,
		InflationScaling: 0.1,
	},
	Walk: {
		Chance: 0.33,
		ArousalScaling: 0.67,
		VibeScaling: 0.8,
		InflationScaling: 0.5,
	},
	Struggle: {
		Chance: 0.05,
		ArousalScaling: 0.2,
		VibeScaling: 0.3,
		InflationScaling: 0.2,
	},
	StruggleFail: {
		Chance: 0.4,
		ArousalScaling: 0.4,
		VibeScaling: 0.3,
		InflationScaling: 0.4,
	},
	Talk: {
		Chance: 0,
		TalkChance: 0.3,
		ArousalScaling: 0.22,
	},
};

const ChatRoomArousalMsg_Chance = {
	"Kneel" : 0.1,
	"Walk" : 0.33,
	"StruggleFail" : 0.4,
	"StruggleAction" : 0.05,
	"Gag" : 0,
};
const ChatRoomArousalMsg_ChanceScaling = {
	"Kneel" : 0.8,
	"Walk" : 0.67,
	"StruggleFail" : 0.4,
	"StruggleAction" : 0.2,
	"Gag" : 0,
};
const ChatRoomArousalMsg_ChanceVibeMod = {
	"Kneel" : 0.0,
	"Walk" : 0.8,
	"StruggleFail" : 0.6,
	"StruggleAction" : 0.3,
	"Gag" : 0,
};
const ChatRoomArousalMsg_ChanceInflationMod = {
	"Kneel" : 0.1,
	"Walk" : 0.5,
	"StruggleFail" : 0.4,
	"StruggleAction" : 0.2,
	"Gag" : 0,
};
const ChatRoomArousalMsg_ChanceGagMod = {
	"Kneel" : 0,
	"Walk" : 0,
	"StruggleFail" : 0,
	"StruggleAction" : 0,
	"Gag" : 0.3,
};
var ChatRoomHideIconState = 0;
var ChatRoomMenuButtons = [];
let ChatRoomFontSize = 30;
const ChatRoomFontSizes = {
	Small: 28,
	Medium: 36,
	Large: 44,
};

var ChatRoomCharacterX_Upper = 0;
var ChatRoomCharacterX_Lower = 0;
var ChatRoomCharacterZoom = 1;
var ChatRoomSlideWeight = 9;
var ChatRoomCharacterInitialize = true;

/** @type {Map<CommonChatTags | string, number>} */
var ChatRoomDictionarySortOrder = new Map([
	[CommonChatTags.TARGET_CHAR, 1],
	[CommonChatTags.DEST_CHAR, 1],
]);

/** Sets whether an add/remove for one list automatically triggers an add/remove for another list */
const ChatRoomListOperationTriggers = () => [
	{
		list: Player.WhiteList, adding: true, triggers: [
			{ list: Player.BlackList, add: false },
			{ list: Player.GhostList, add: false }
		]
	},
	{
		list: Player.BlackList, adding: true, triggers: [
			{ list: Player.WhiteList, add: false }
		]
	},
	{
		list: Player.GhostList, adding: true, triggers: [
			{ list: Player.WhiteList, add: false },
			{ list: Player.BlackList, add: true }
		]
	},
	{
		list: Player.GhostList, adding: false, triggers: [
			{ list: Player.BlackList, add: false }
		]
	}
];

/**
 * Chat room resize manager object: Handles resize events for the chat log.
 * @constant
 * @type {object} - The chat room resize manager object. Contains the functions and properties required to handle
 *     resize events.
 */
let ChatRoomResizeManager = {
	atStart: true, // Is this the first event in a chain of resize events?
	timer: null, // Timer that triggers the end function after no resize events have been received recently.
	timeOut: 200, // The amount of milliseconds that has to pass before the chain of resize events is considered over and the timer is called.
	ChatRoomScrollPercentage: 0, // Height of the chat log scroll bar before the first resize event occurs, as a percentage.
	ChatLogScrolledToEnd: false, // Is the chat log scrolled all the way to the end before the first resize event occurs?

	// Triggered by resize event
	ChatRoomResizeEvent : function() {
		if(ChatRoomResizeManager.atStart) { // Run code for the first resize event in a chain of resize events.
			ChatRoomResizeManager.ChatRoomScrollPercentage = ElementGetScrollPercentage("TextAreaChatLog");
			ChatRoomResizeManager.ChatLogScrolledToEnd = ElementIsScrolledToEnd("TextAreaChatLog");
			ChatRoomResizeManager.atStart = false;
		}

		// Reset timer if an event was received recently.
		if (ChatRoomResizeManager.timer) clearTimeout(ChatRoomResizeManager.timer);
		ChatRoomResizeManager.timer = setTimeout(ChatRoomResizeManager.ChatRoomResizeEventsEnd, ChatRoomResizeManager.timeOut);
	},

	// Triggered by ChatRoomResizeManager.timer at the end of a chain of resize events
	ChatRoomResizeEventsEnd : function(){
		var TextAreaChatLog = document.getElementById("TextAreaChatLog");

		if (TextAreaChatLog != null) {
			// Scrolls to the position held before the resize events.
			if (ChatRoomResizeManager.ChatLogScrolledToEnd) ElementScrollToEnd("TextAreaChatLog"); // Prevents drift away from the end of the chat log.
			else TextAreaChatLog.scrollTop = (ChatRoomResizeManager.ChatRoomScrollPercentage * TextAreaChatLog.scrollHeight) - TextAreaChatLog.clientHeight;
		}
		ChatRoomResizeManager.atStart = true;
	},
};


/**
 * Checks if the player can add the current character to her whitelist.
 * @returns {boolean} - TRUE if the current character is not in the player's whitelist nor blacklist.
 */
function ChatRoomCanAddWhiteList() { return ((CurrentCharacter != null) && (CurrentCharacter.MemberNumber != null) && (Player.WhiteList.indexOf(CurrentCharacter.MemberNumber) < 0) && (Player.BlackList.indexOf(CurrentCharacter.MemberNumber) < 0)); }
/**
 * Checks if the player can add the current character to her blacklist.
 * @returns {boolean} - TRUE if the current character is not in the player's whitelist nor blacklist.
 */
function ChatRoomCanAddBlackList() { return ((CurrentCharacter != null) && (CurrentCharacter.MemberNumber != null) && (Player.WhiteList.indexOf(CurrentCharacter.MemberNumber) < 0) && (Player.BlackList.indexOf(CurrentCharacter.MemberNumber) < 0)); }
/**
 * Checks if the player can remove the current character from her whitelist.
 * @returns {boolean} - TRUE if the current character is in the player's whitelist, but not her blacklist.
 */
function ChatRoomCanRemoveWhiteList() { return ((CurrentCharacter != null) && (CurrentCharacter.MemberNumber != null) && (Player.WhiteList.indexOf(CurrentCharacter.MemberNumber) >= 0)); }
/**
 * Checks if the player can remove the current character from her blacklist.
 * @returns {boolean} - TRUE if the current character is in the player's blacklist, but not her whitelist.
 */
function ChatRoomCanRemoveBlackList() { return ((CurrentCharacter != null) && (CurrentCharacter.MemberNumber != null) && (Player.BlackList.indexOf(CurrentCharacter.MemberNumber) >= 0)); }
/**
 * Checks if the player can add the current character to her friendlist
 * @returns {boolean} - TRUE if the current character is not in the player's friendlist yet.
 */
function ChatRoomCanAddFriend() { return ((CurrentCharacter != null) && (CurrentCharacter.MemberNumber != null) && (Player.FriendList.indexOf(CurrentCharacter.MemberNumber) < 0)); }
/**
 * Checks if the player can remove the current character from her friendlist.
 * @returns {boolean} - TRUE if the current character is in the player's friendlist.
 */
function ChatRoomCanRemoveFriend() { return ((CurrentCharacter != null) && (CurrentCharacter.MemberNumber != null) && (Player.FriendList.indexOf(CurrentCharacter.MemberNumber) >= 0)); }
/**
 * Checks if the player can add the current character to her ghostlist
 * @returns {boolean} - TRUE if the current character is not in the player's ghostlist yet.
 */
function ChatRoomCanAddGhost() { return ((CurrentCharacter != null) && (CurrentCharacter.MemberNumber != null) && (Player.GhostList.indexOf(CurrentCharacter.MemberNumber) < 0)); }
/**
 * Checks if the player can remove the current character from her ghostlist.
 * @returns {boolean} - TRUE if the current character is in the player's ghostlist.
 */
function ChatRoomCanRemoveGhost() { return ((CurrentCharacter != null) && (CurrentCharacter.MemberNumber != null) && (Player.GhostList.indexOf(CurrentCharacter.MemberNumber) >= 0)); }
/**
 * Checks if the player can change the current character's clothes
 * @returns {boolean} - TRUE if the player can change the character's clothes and is allowed to.
 */
function DialogCanChangeClothes() {
	return (
		["ChatRoom", "MainHall", "Private", "Photographic"].includes(CurrentScreen)
		&& CurrentCharacter != null
		&& Player.CanChangeClothesOn(CurrentCharacter)
	);
}
/**
 * Checks if the specified owner option is available.
 * @param {string} Option - The option to check for availability
 * @returns {boolean} - TRUE if the current ownership option is the specified one.
 */
function ChatRoomOwnershipOptionIs(Option) { return (Option == ChatRoomOwnershipOption); }
/**
 * Checks if the specified lover option is available.
 * @param {string} Option - The option to check for availability
 * @returns {boolean} - TRUE if the current lover option is the specified one.
 */
function ChatRoomLovershipOptionIs(Option) { return (Option == ChatRoomLovershipOption); }
/**
 * Checks if the player can take a drink from the current character's tray.
 * @returns {boolean} - TRUE if the current character is wearing a drinks tray and the player can interact.
 */
function ChatRoomCanTakeDrink() { return ((CurrentCharacter != null) && (CurrentCharacter.MemberNumber != null) && (CurrentCharacter.ID != 0) && Player.CanInteract() && (InventoryGet(CurrentCharacter, "ItemMisc") != null) && (InventoryGet(CurrentCharacter, "ItemMisc").Asset.Name == "WoodenMaidTrayFull")); }
/**
 * Checks if the current character is owned by the player.
 * @returns {boolean} - TRUE if the current character is owned by the player.
 */
function ChatRoomIsCollaredByPlayer() { return ((CurrentCharacter != null) && (CurrentCharacter.Ownership != null) && (CurrentCharacter.Ownership.Stage == 1) && (CurrentCharacter.Ownership.MemberNumber == Player.MemberNumber)); }
/**
 * Checks if the current character is owned by the player. (Including trial)
 * @returns {boolean} - TRUE if the current character is owned by the player.
 */
function ChatRoomIsOwnedByPlayer() { return CurrentCharacter != null && CurrentCharacter.Ownership != null && CurrentCharacter.Ownership.MemberNumber == Player.MemberNumber; }
/**
 * Checks if the current character is wearing any collar.
 * @returns {boolean} - TRUE if the current character is owned by the player.
 */
function ChatRoomIsWearingCollar() { return CurrentCharacter != null && InventoryGet(CurrentCharacter, "ItemNeck") !== null; }
/**
 * Checks if the current character is lover of the player.
 * @returns {boolean} - TRUE if the current character is lover of the player.
 */
function ChatRoomIsLoverOfPlayer() { return ((CurrentCharacter != null) && CurrentCharacter.GetLoversNumbers().includes(Player.MemberNumber)); }
/**
 * Checks if the current character can serve drinks.
 * @returns {boolean} - TRUE if the character is a maid and is free.
 */
function ChatRoomCanServeDrink() { return ((CurrentCharacter != null) && CurrentCharacter.CanWalk() && (ReputationCharacterGet(CurrentCharacter, "Maid") > 0) && CurrentCharacter.CanTalk()); }
/**
 * Checks if the player can give a money envelope to her owner
 * @returns {boolean} - TRUE if the current character is the owner of the player, and the player has the envelope
 */
function ChatRoomCanGiveMoneyForOwner() { return ((ChatRoomMoneyForOwner > 0) && (CurrentCharacter != null) && (Player.Ownership != null) && (Player.Ownership.Stage == 1) && (Player.Ownership.MemberNumber == CurrentCharacter.MemberNumber)); }
/**
 * Checks if the player is a chatroom admin.
 * @returns {boolean} - TRUE if the player is an admin of the current chatroom.
 */
function ChatRoomPlayerIsAdmin() { return ((ChatRoomData != null && ChatRoomData.Admin != null) && (ChatRoomData.Admin.indexOf(Player.MemberNumber) >= 0)); }
/**
 * Checks if the current character is an admin of the chatroom.
 * @returns {boolean} - TRUE if the current character is an admin.
 */
function ChatRoomCurrentCharacterIsAdmin() { return ((CurrentCharacter != null) && (ChatRoomData.Admin != null) && (ChatRoomData.Admin.indexOf(CurrentCharacter.MemberNumber) >= 0)); }
/**
 * Checks if the room allows the photograph feature to be used.
 * @returns {boolean} - TRUE if the player can take a photo.
 */
function DialogCanTakePhotos() { return (ChatRoomData && ChatRoomData.BlockCategory && !ChatRoomData.BlockCategory.includes("Photos")) || !ChatRoomData; }

/**
 * Checks if the player can start searching a player
 * @returns {boolean} - Returns TRUE if the player can start searching a player
 */
function ChatRoomCanTakeSuitcase() {
	return ChatRoomCarryingBounty(CurrentCharacter) && !CurrentCharacter.CanInteract();
}
/**
 * Checks if the player can start searching a player
 * @returns {boolean} - Returns TRUE if the player can start searching a player
 */
function ChatRoomCanTakeSuitcaseOpened() {
	return ChatRoomCarryingBountyOpened(CurrentCharacter) && !CurrentCharacter.CanInteract();
}
/**
 * Checks if the player carries a bounty
 * @param {Character} C - The character to search
 * @returns {boolean} - Returns TRUE if the player can start searching a player
 */
function ChatRoomCarryingBounty(C) {
	return (ReputationGet("Kidnap") > 0 && Player.CanInteract() && C.AllowItem != false && InventoryIsWorn(C,"BountySuitcase", "ItemMisc"));
}
/**
 * Checks if the player carries an opened bounty
 * @param {Character} C - The character to search
 * @returns {boolean} - Returns TRUE if the player can start searching a player
 */
function ChatRoomCarryingBountyOpened(C) {
	return (ReputationGet("Kidnap") > 0 && Player.CanInteract() && C.AllowItem != false && InventoryIsWorn(C,"BountySuitcaseEmpty", "ItemMisc"));
}
/**
 * Checks if the player can start searching a player but the player is unbound
 * @returns {boolean} - Returns TRUE if the player can start searching a player
 */
function ChatRoomCantTakeSuitcase() {
	return (Player.CanInteract() && CurrentCharacter.CanInteract() && CurrentCharacter.AllowItem && InventoryIsWorn(CurrentCharacter,"BountySuitcase", "ItemMisc"));
}
/**
 * Checks if the player can start searching a player but the player is unbound
 * @returns {boolean} - Returns TRUE if the player can start searching a player
 */
function ChatRoomCantTakeSuitcaseOpened() {
	return (Player.CanInteract() && CurrentCharacter.CanInteract() && CurrentCharacter.AllowItem && InventoryIsWorn(CurrentCharacter,"BountySuitcaseEmpty", "ItemMisc"));
}
/**
 * Attempts to take the suitcase from the current player
 * @returns {void}
 */
function ChatRoomTryToTakeSuitcase() {
	ServerSend("ChatRoomChat", { Content: "TakeSuitcase", Type: "Hidden", Target: CurrentCharacter.MemberNumber});

	if (KidnapLeagueOnlineBountyTarget == 0) {
		KidnapLeagueOnlineBountyTargetStartedTime = CommonTime();
	}
	KidnapLeagueOnlineBountyTarget = CurrentCharacter.MemberNumber;
	CurrentCharacter = null;
}
/**
 * Receives money from the suitcase
 * @returns {void}
 */
function ChatRoomReceiveSuitcaseMoney() {
	let money = Math.max(1, Math.ceil(15 * Math.min(1, Math.max(0, (CommonTime() - KidnapLeagueOnlineBountyTargetStartedTime)/KidnapLeagueSearchFinishDuration))));
	CharacterChangeMoney(Player, money);
	ChatRoomMessage({ Content: "OnlineBountySuitcaseFinish", Type: "Action", Dictionary: [{Tag: "MONEYAMOUNT", Text: ""+Math.ceil(money)}], Sender: Player.MemberNumber });
	KidnapLeagueOnlineBountyTarget = 0;
	KidnapLeagueOnlineBountyTargetStartedTime = 0;
}

/**
 * Checks if the player can give the target character her high security keys.
 * @returns {boolean} - TRUE if the player can interact and is allowed to interact with the current character.
 */
function ChatRoomCanGiveHighSecurityKeys() {
	if (Player.Appearance != null)
		for (let A = 0; A < Player.Appearance.length; A++)
			if (Player.Appearance[A].Asset && Player.Appearance[A].Property && InventoryGetLock(Player.Appearance[A]) && InventoryGetLock(Player.Appearance[A]).Asset.ExclusiveUnlock
			&& (Player.Appearance[A].Property.MemberNumberListKeys)
			&& (Player.Appearance[A].Property.MemberNumberListKeys
			&& CommonConvertStringToArray("" + Player.Appearance[A].Property.MemberNumberListKeys).indexOf(Player.MemberNumber) >= 0
			&& CommonConvertStringToArray("" + Player.Appearance[A].Property.MemberNumberListKeys).indexOf(CurrentCharacter.MemberNumber) < 0)) // Make sure you have a lock they dont have the keys to
				return true;
	return false;
}

/**
 * Checks if the player can give the target character her high security keys, while also removing the ones from her
 * possession
 * @returns {boolean} - TRUE if the player can interact and is allowed to interact with the current character.
 */
function ChatRoomCanGiveHighSecurityKeysAll() {
	if (Player.Appearance != null)
		for (let A = 0; A < Player.Appearance.length; A++)
			if (Player.Appearance[A].Asset && Player.Appearance[A].Property && InventoryGetLock(Player.Appearance[A]) && InventoryGetLock(Player.Appearance[A]).Asset.ExclusiveUnlock
			&& (Player.Appearance[A].Property.MemberNumberListKeys || (!Player.Appearance[A].Property.MemberNumberListKeys && Player.Appearance[A].Property.LockMemberNumber == Player.MemberNumber))
			&& (!Player.Appearance[A].Property.MemberNumberListKeys
			|| (CommonConvertStringToArray("" + Player.Appearance[A].Property.MemberNumberListKeys).indexOf(Player.MemberNumber) >= 0))) // Make sure you have a lock they dont have the keys to
				return true;
	return false;
}

function ChatRoomGiveHighSecurityKeys() {
	var C = Player;
	if (C.Appearance != null)
		for (let A = 0; A < C.Appearance.length; A++)
			if (C.Appearance[A].Asset && C.Appearance[A].Property && InventoryGetLock(Player.Appearance[A]) && InventoryGetLock(Player.Appearance[A]).Asset.ExclusiveUnlock
			&& C.Appearance[A].Property.MemberNumberListKeys
			&& CommonConvertStringToArray("" + C.Appearance[A].Property.MemberNumberListKeys).indexOf(Player.MemberNumber) >= 0
			&& CommonConvertStringToArray("" + C.Appearance[A].Property.MemberNumberListKeys).indexOf(CurrentCharacter.MemberNumber) < 0) // Make sure you have a lock they dont have the keys to
				C.Appearance[A].Property.MemberNumberListKeys = C.Appearance[A].Property.MemberNumberListKeys + "," + CurrentCharacter.MemberNumber;
	CharacterRefresh(Player);
	ChatRoomCharacterUpdate(Player);
}
function ChatRoomGiveHighSecurityKeysAll() {
	var C = Player;
	if (C.Appearance != null)
		for (let A = 0; A < C.Appearance.length; A++)
			if (C.Appearance[A].Asset && C.Appearance[A].Property && InventoryGetLock(Player.Appearance[A]) && InventoryGetLock(Player.Appearance[A]).Asset.ExclusiveUnlock
			&& (C.Appearance[A].Property.MemberNumberListKeys || (!C.Appearance[A].Property.MemberNumberListKeys && C.Appearance[A].Property.LockMemberNumber == Player.MemberNumber))
			&& (!C.Appearance[A].Property.MemberNumberListKeys || (C.Appearance[A].Property.MemberNumberListKeys
			&& CommonConvertStringToArray("" + C.Appearance[A].Property.MemberNumberListKeys).indexOf(Player.MemberNumber) >= 0))) // Make sure you have a lock they dont have the keys to
			{
				if (C.Appearance[A].Property.MemberNumberListKeys) {
					var list = CommonConvertStringToArray("" + C.Appearance[A].Property.MemberNumberListKeys);

					if (list) {
						list = list.filter(x => x !== Player.MemberNumber);
						if (list.indexOf(CurrentCharacter.MemberNumber) < 0)
							list.push(CurrentCharacter.MemberNumber);
						C.Appearance[A].Property.MemberNumberListKeys = "" +
							CommonConvertArrayToString(list); // Convert to array and back; can only save strings on server
					}
				}
				C.Appearance[A].Property.LockMemberNumber = CurrentCharacter.MemberNumber;
			}
	CharacterRefresh(Player);
	ChatRoomCharacterUpdate(Player);
}



/**
 * Checks if the player can help the current character by giving them a lockpick
 * @returns {boolean} - TRUE if the player can interact and is allowed to interact with the current character.
 */
function ChatRoomCanGiveLockpicks() {
	if (Player.CanInteract())
		for (let I = 0; I < Player.Inventory.length; I++)
			if (Player.Inventory[I].Name == "Lockpicks") {
				return true;
			}
	return false;
}
/**
 * Checks if the player can help the current character by giving her lockpicks
 * @returns {boolean} - TRUE if the player can interact and is allowed to interact with the current character.
 */
function ChatRoomCanAssistStruggle() { return CurrentCharacter.AllowItem && !CurrentCharacter.CanInteract(); }
/**
 * Checks if the character options menu is available.
 * @returns {boolean} - Whether or not the player can interact with the target character
 */
function DialogCanPerformCharacterAction() {
	return (
		ChatRoomCanAssistStand() || ChatRoomCanAssistKneel() || ChatRoomCanAssistStruggle() ||
		ChatRoomCanHoldLeash() || ChatRoomCanStopHoldLeash() ||
		DialogCanTakePhotos() ||
		ChatRoomCanGiveLockpicks() || ChatRoomCanGiveHighSecurityKeys() || ChatRoomCanGiveHighSecurityKeysAll() ||
		DialogHasGamingHeadset() || DialogCanWatchKinkyDungeon()
	);
}
/**
 * Checks if the target character can be helped back on her feet. This is different than CurrentCharacter.CanKneel()
 * because it listens for the current active pose and removes certain checks that are not required for someone else to
 * help a person kneel down.
 * @returns {boolean} - Whether or not the target character can stand
 */
function ChatRoomCanAssistStand() {
	return Player.CanInteract() && CurrentCharacter.AllowItem && CharacterItemsHavePoseAvailable(CurrentCharacter, "BodyLower", "Kneel") && !CharacterDoItemsSetPose(CurrentCharacter, "Kneel") && CurrentCharacter.IsKneeling();
}
/**
 * Checks if the target character can be helped down on her knees. This is different than CurrentCharacter.CanKneel()
 * because it listens for the current active pose and removes certain checks that are not required for someone else to
 * help a person kneel down.
 * @returns {boolean} - Whether or not the target character can stand
 */

function ChatRoomCanAssistKneel() {
	return Player.CanInteract() && CurrentCharacter.AllowItem && CharacterItemsHavePoseAvailable(CurrentCharacter, "BodyLower", "Kneel") && !CharacterDoItemsSetPose(CurrentCharacter, "Kneel") && !CurrentCharacter.IsKneeling();
}

/**
* Checks if the player character can attempt to stand up. This is different than CurrentCharacter.CanKneel() because it
* listens for the current active pose, but it forces the player to do a minigame.
 * @returns {boolean} - Whether or not the player character can stand
 */
function ChatRoomCanAttemptStand() { return CharacterItemsHavePoseAvailable(Player, "BodyLower", "Kneel") && !CharacterDoItemsSetPose(Player, "Kneel") && Player.IsKneeling();}
/**
 * Checks if the player character can attempt to get down on her knees. This is different than
 * CurrentCharacter.CanKneel() because it listens for the current active pose, but it forces the player to do a
 * minigame.
 * @returns {boolean} - Whether or not the player character can stand
 */
function ChatRoomCanAttemptKneel() { return CharacterItemsHavePoseAvailable(Player, "BodyLower", "Kneel") && !CharacterDoItemsSetPose(Player, "Kneel") && !Player.IsKneeling(); }

/**
 * Checks if the player can stop the current character from leaving.
 * @returns {boolean} - TRUE if the current character is slowed down and can be interacted with.
 */
function ChatRoomCanStopSlowPlayer() { return (CurrentCharacter.IsSlow() && Player.CanInteract() && CurrentCharacter.AllowItem ); }
/**
 * Checks if the player can grab the targeted player's leash
 * @returns {boolean} - TRUE if the player can interact and is allowed to interact with the current character.
 */
function ChatRoomCanHoldLeash() { return CurrentCharacter.AllowItem && Player.CanInteract() && CurrentCharacter.OnlineSharedSettings && CurrentCharacter.OnlineSharedSettings.AllowPlayerLeashing != false && ChatRoomLeashList.indexOf(CurrentCharacter.MemberNumber) < 0
	&& ChatRoomCanBeLeashed(CurrentCharacter);}
/**
 * Checks if the player can let go of the targeted player's leash
 * @returns {boolean} - TRUE if the player can interact and is allowed to interact with the current character.
 */
function ChatRoomCanStopHoldLeash() {
	if (CurrentCharacter.AllowItem && Player.CanInteract() && CurrentCharacter.OnlineSharedSettings && CurrentCharacter.OnlineSharedSettings.AllowPlayerLeashing != false && ChatRoomLeashList.indexOf(CurrentCharacter.MemberNumber) >= 0) {
		if (ChatRoomCanBeLeashed(CurrentCharacter)) {
			return true;
		} else {
			ChatRoomLeashList.splice(ChatRoomLeashList.indexOf(CurrentCharacter.MemberNumber), 1);
		}
	}
	return false;
}
/**
 * Checks if the given character is a valid leash target for the player
 * @param {Character} C - The character to search
 * @returns {boolean} - TRUE if the player can be leashed
 */
function ChatRoomCanBeLeashed(C) {
	return ChatRoomCanBeLeashedBy(Player.MemberNumber, C);
}

/**
 * Checks if the targeted player is a valid leash target for the source member number
 * @param {number} sourceMemberNumber - Member number of the source player
 * @param {Character} C - Target player
 * @returns {boolean} - TRUE if the player can be leashed
 */
function ChatRoomCanBeLeashedBy(sourceMemberNumber, C) {
	if ((ChatRoomData && ChatRoomData.BlockCategory && ChatRoomData.BlockCategory.indexOf("Leashing") < 0) || !ChatRoomData) {
		// Have to not be tethered, and need a leash
		var canLeash = false;
		var isTrapped = false;
		var neckLock = null;
		for (let A = 0; A < C.Appearance.length; A++)
			if ((C.Appearance[A].Asset != null) && (C.Appearance[A].Asset.Group.Family == C.AssetFamily)) {
				if (InventoryItemHasEffect(C.Appearance[A], "Leash", true)) {
					canLeash = true;
					if (C.Appearance[A].Asset.Group.Name == "ItemNeckRestraints")
						neckLock = InventoryGetLock(C.Appearance[A]);
				} else if (InventoryItemHasEffect(C.Appearance[A], "Tethered", true) || InventoryItemHasEffect(C.Appearance[A], "Mounted", true) || InventoryItemHasEffect(C.Appearance[A], "Enclose", true) || InventoryItemHasEffect(C.Appearance[A], "OneWayEnclose", true)){
					isTrapped = true;
				}
			}

		if (canLeash && !isTrapped) {
			if (sourceMemberNumber == 0 || !neckLock || (!neckLock.Asset.OwnerOnly && !neckLock.Asset.LoverOnly) ||
				(neckLock.Asset.OwnerOnly && C.IsOwnedByMemberNumber(sourceMemberNumber)) ||
				(neckLock.Asset.LoverOnly && C.IsLoverOfMemberNumber(sourceMemberNumber))) {
				return true;
			}
		}
	}
	return false;
}

/**
 * Checks if the player has waited long enough to be able to call the maids
 * @returns {boolean} - TRUE if the current character has been in the last chat room for more than 30 minutes
 */
function DialogCanCallMaids() { return (CurrentScreen == "ChatRoom" && (ChatRoomData && ChatRoomData.Game == "" && !(LogValue("Committed", "Asylum") >= CurrentTime)) &&  !Player.CanWalk()) && !MainHallIsMaidsDisabled();}


/**
 * Checks if the player has waited long enough to be able to call the maids
 * @returns {boolean} - TRUE if the current character has been in the last chat room for more than 30 minutes
 */
function DialogCanCallMaidsPunishmentOn() { return (DialogCanCallMaids() && (!Player.RestrictionSettings || !Player.RestrictionSettings.BypassNPCPunishments));}


/**
 * Checks if the player has waited long enough to be able to call the maids
 * @returns {boolean} - TRUE if the current character has been in the last chat room for more than 30 minutes
 */
function DialogCanCallMaidsPunishmentOff() { return (DialogCanCallMaids() && Player.RestrictionSettings && Player.RestrictionSettings.BypassNPCPunishments);}

/**
 * Creates the chat room input elements.
 * @returns {void} - Nothing.
 */
function ChatRoomCreateElement() {
	// Creates the chat box
	if (document.getElementById("InputChat") == null) {
		ElementCreateTextArea("InputChat");
		document.getElementById("InputChat").setAttribute("maxLength", 1000);
		document.getElementById("InputChat").setAttribute("autocomplete", "off");
		document.getElementById("InputChat").addEventListener("keyup", ChatRoomStatusUpdateTalk);
		ElementFocus("InputChat");
	} else if (document.getElementById("InputChat").style.display == "none") ElementFocus("InputChat");

	// Creates the chat log
	if (document.getElementById("TextAreaChatLog") == null) {

		// Sets the size and position
		ElementCreateDiv("TextAreaChatLog");
		ElementPositionFix("TextAreaChatLog", ChatRoomFontSize, 1005, 5, 988, 859);
		ElementScrollToEnd("TextAreaChatLog");
		ChatRoomRefreshChatSettings();

		// If we relog, we reload the previous chat log
		if (RelogChatLog != null) {
			while (RelogChatLog.children.length > 0)
				document.getElementById("TextAreaChatLog").appendChild(RelogChatLog.children[0]);
			ElementValue("InputChat", RelogInputText);
			RelogChatLog = null;
			RelogInputText = "";
		} else ElementContent("TextAreaChatLog", "");

		// Creates listener for resize events.
		window.addEventListener("resize", ChatRoomResizeManager.ChatRoomResizeEvent);

	} else if (document.getElementById("TextAreaChatLog").style.display == "none") {
		setTimeout(() => ElementScrollToEnd("TextAreaChatLog"), 100);
		ChatRoomRefreshChatSettings();
	}

}

/**
 * Loads the chat room screen by displaying the proper inputs.
 * @returns {void} - Nothing.
 */
function ChatRoomLoad() {
	ElementRemove("InputSearch");
	ChatRoomCreateRemoveInput();
	ChatRoomRefreshFontSize();
	ChatRoomCreateElement();
	ChatRoomCharacterUpdate(Player);
	ActivityChatRoomArousalSync(Player);
	if (!ChatRoomData || ChatRoomData.Name !== Player.LastChatRoom) {
		ChatRoomHideIconState = 0;
	}
	ChatRoomMenuBuild();

	ChatRoomCharacterInitialize = true;

	TextPrefetch("Character", "FriendList");
	TextPrefetch("Online", "ChatAdmin");
}

/**
 * Removes all elements that can be open in the chat room
*/
function ChatRoomClearAllElements() {
	// Dialog
	DialogLeave();

	// Friendlist
	ElementRemove("FriendList");
	FriendListBeepMenuClose();
	FriendListModeIndex = 0;

	// Admin
	ElementRemove("InputName");
	ElementRemove("InputDescription");
	ElementRemove("InputSize");
	ElementRemove("InputAdminList");
	ElementRemove("InputBanList");
	ElementRemove("InputBackground");
	ElementRemove("TagDropDown");

	// Chatroom
	ElementRemove("InputChat");
	ElementRemove("TextAreaChatLog");

	// Preferences
	ElementRemove("InputEmailOld");
	ElementRemove("InputEmailNew");
	ElementRemove("InputCharacterLabelColor");
	PreferenceSubscreen = "";

	// Profile
	ElementRemove("DescriptionInput");

	// Wardrobe
	ElementRemove("InputWardrobeName");
	CharacterAppearanceMode = "";

	// Listeners
	window.removeEventListener("resize", ChatRoomResizeManager.ChatRoomResizeEvent);
}

/**
 * Starts the chatroom selection screen.
 * @param {string} Space - Name of the chatroom space
 * @param {string} Game - Name of the chatroom game to play
 * @param {string} LeaveRoom - Name of the room to go too when exiting chatsearch.
 * @param {string} Background - Name of the background to use in chatsearch.
 * @param {Array} BackgroundTagList - List of available backgrounds in the chatroom space.
 * @returns {void} - Nothing.
 */
function ChatRoomStart(Space, Game, LeaveRoom, Background, BackgroundTagList) {
	ChatRoomSpace = Space;
	ChatRoomGame = Game;
	ChatSearchLeaveRoom = LeaveRoom;
	ChatSearchBackground = Background;
	ChatCreateBackgroundList = BackgroundsGenerateList(BackgroundTagList);
	BackgroundSelectionTagList = BackgroundTagList;
	CommonSetScreen("Online", "ChatSearch");

}

/**
 * Create the list of chat room menu buttons
 * @returns {void} - Nothing
 */
function ChatRoomMenuBuild() {
	ChatRoomMenuButtons = [];
	ChatRoomMenuButtons.push("Exit");
	if ((ChatRoomGame === "") || (ChatRoomGame === "GGTS")) ChatRoomMenuButtons.push("Cut");
	else ChatRoomMenuButtons.push("GameOption");
	ChatRoomMenuButtons.push("Kneel", "Icons");
	if (DialogCanTakePhotos()) ChatRoomMenuButtons.push("Camera");
	ChatRoomMenuButtons.push("Dress", "Profile", "Admin");
}

/**
 * Checks if the player's owner is inside the chatroom.
 * @returns {boolean} - Returns TRUE if the player's owner is inside the room.
 */
function ChatRoomOwnerInside() {
	for (let C = 0; C < ChatRoomCharacter.length; C++)
		if (Player.Ownership.MemberNumber == ChatRoomCharacter[C].MemberNumber)
			return true;
	return false;
}


/**
 * Updates the temporary drawing arrays for characters, to handle things that are dependent on the drawn chat room
 * characters rather than the ones actually present
 * @returns {void} - Nothing
 */
function ChatRoomUpdateDisplay() {
	// The number of characters to show in the room
	const RenderSingle = Player.GameplaySettings.SensDepChatLog == "SensDepExtreme" && Player.GetBlindLevel() >= 3 && !Player.Effect.includes("VRAvatars");
	ChatRoomCharacterDrawlist = ChatRoomCharacter;
	ChatRoomSenseDepBypass = false;
	if (Player.Effect.includes("VRAvatars")) {
		ChatRoomCharacterDrawlist = [];
		ChatRoomSenseDepBypass = true;
		for (let CC = 0; CC < ChatRoomCharacter.length; CC++) {
			if (ChatRoomCharacter[CC].Effect.includes("VRAvatars")) {
				ChatRoomCharacterDrawlist.push(ChatRoomCharacter[CC]);
			}
		}
	} else if (Player.GetBlindLevel() > 0 && Player.GetBlindLevel() < 3 && Player.ImmersionSettings.BlindAdjacent) {
		// We hide all players except those who are adjacent
		ChatRoomCharacterDrawlist = [];
		ChatRoomSenseDepBypass = true;
		let PlayerIndex = -1;
		// First find the player index
		for (let CC = 0; CC < ChatRoomCharacter.length; CC++) {
			if (ChatRoomCharacter[CC].ID == 0) {
				PlayerIndex = CC;
				break;
			}
		}
		// Then filter the characters
		for (let CC = 0; CC < ChatRoomCharacter.length; CC++) {
			if (Math.abs(CC - PlayerIndex) <= 1) {
				ChatRoomCharacterDrawlist.push(ChatRoomCharacter[CC]);
			}
		}
	}

	ChatRoomCharacterCount = RenderSingle ? 1 : ChatRoomCharacterDrawlist.length;
}

/**
 * Draws the status bubble next to the character
 * @param {Character} C - The status bubble to draw
 * @param {number} X - Screen X position
 * @param {number} Y - Screen Y position
 * @param {number} Zoom - Screen zoom
 * @returns {void} - Nothing.
 */
function DrawStatus(C, X, Y, Zoom) {
	if ((Player.OnlineSettings != null) && (Player.OnlineSettings.ShowStatus != null) && (Player.OnlineSettings.ShowStatus == false)) return;
	if (ChatRoomHideIconState >= 2) return;
	if ((C.ArousalSettings != null) && (C.ArousalSettings.OrgasmTimer != null) && (C.ArousalSettings.OrgasmTimer > 0)) {
		DrawImageResize("Icons/Status/Orgasm" + (Math.floor(CommonTime() / 1000) % 3).toString() + ".png", X + 225 * Zoom, Y + 920 * Zoom, 50 * Zoom, 30 * Zoom);
		return;
	}
	if ((C.StatusTimer != null) && (C.StatusTimer < CommonTime())) {
		C.StatusTimer = null;
		C.Status = null;
		return;
	}
	if ((C.Status == null) || (C.Status == "")) return;
	DrawImageResize("Icons/Status/" + C.Status + (Math.floor(CommonTime() / 1000) % 3).toString() + ".png", X + 225 * Zoom, Y + 920 * Zoom, 50 * Zoom, 30 * Zoom);
}

/**
 * Draws the chatroom characters.
 * @param {boolean} DoClick - Whether or not a click was registered.
 * @returns {void} - Nothing.
 */
function ChatRoomDrawCharacter(DoClick) {

	// Intercepts the online game chat room clicks if we need to
	if (DoClick && OnlineGameClick()) return;

	// The darkness factors varies with blindness level (1 is bright, 0 is pitch black)
	let DarkFactor = CharacterGetDarkFactor(Player);

	// Check if we should use a custom background
	const CustomBG = !DoClick ? DrawGetCustomBackground() : "";
	const Background = CustomBG || ChatRoomData.Background;
	if (CustomBG && (DarkFactor === 0.0 || Player.GameplaySettings.SensDepChatLog == "SensDepLight")) DarkFactor = CharacterGetDarkFactor(Player, true);

	// Determine the horizontal & vertical position and zoom levels to fit all characters evenly in the room
	const Space = ChatRoomCharacterCount >= 2 ? 1000 / Math.min(ChatRoomCharacterCount, 5) : 500;

	// Gradually slide the characters around to make room
	let weight = ChatRoomSlideWeight;
	// Calculate a multiplier based on current framerate to keep the speed of the animation consistent across different framerates
	let frametimeAdjustment = TimerRunInterval / (1000 / 30);
	if (ChatRoomCharacterInitialize || !(Player.GraphicsSettings && Player.GraphicsSettings.SmoothZoom)) {
		ChatRoomCharacterInitialize = false;
		weight = 0;
	}

	const zoomFrameStep = (current) => (current * weight + ((ChatRoomCharacterCount >= 3 ? Space / 400 : 1))) / (weight + 1);
	const slideUpperFrameStep = (current) => (current * weight + 500 - 0.5 * Space * Math.min(ChatRoomCharacterCount, 5))/(weight + 1);
	const slideLowerFrameStep = (current) => (current * weight + 500 - 0.5 * Space * Math.max(1, ChatRoomCharacterCount - 5))/(weight + 1);

	for (let i = 0; i < frametimeAdjustment; i++) {
		const nextZoom = zoomFrameStep(ChatRoomCharacterZoom);
		const nextUpperX = slideUpperFrameStep(ChatRoomCharacterX_Upper);
		const nextLowerX = slideLowerFrameStep(ChatRoomCharacterX_Lower);

		if (weight === 0) {
			// skip unnecessary calculations
			ChatRoomCharacterZoom = nextZoom;
			ChatRoomCharacterX_Upper = nextUpperX;
			ChatRoomCharacterX_Lower = nextLowerX;
			break;
		}

		const frametimeRemainder = frametimeAdjustment - i;
		if (frametimeRemainder >= 1) {
			ChatRoomCharacterZoom = nextZoom;
			ChatRoomCharacterX_Upper = nextUpperX;
			ChatRoomCharacterX_Lower = nextLowerX;
		} else {
			ChatRoomCharacterZoom += (nextZoom - ChatRoomCharacterZoom) * frametimeRemainder;
			ChatRoomCharacterX_Upper += (nextUpperX - ChatRoomCharacterX_Upper) * frametimeRemainder;
			ChatRoomCharacterX_Lower += (nextLowerX - ChatRoomCharacterX_Lower) * frametimeRemainder;
		}
	}

	// The more players, the higher the zoom, also changes the drawing coordinates
	const Zoom = ChatRoomCharacterZoom;
	const X = ChatRoomCharacterCount >= 3 ? (Space - 500 * Zoom) / 2 : 0;
	const Y = ChatRoomCharacterCount <= 5 ? 1000 * (1 - Zoom) / 2 : 0;
	const InvertRoom = Player.GraphicsSettings.InvertRoom && Player.IsInverted();

	// Draw the background
	if (!DoClick) ChatRoomDrawBackground(Background, Y, Zoom, DarkFactor, InvertRoom);

	// Draw the characters (in click mode, we can open the character menu or start whispering to them)
	for (let C = 0; C < ChatRoomCharacterDrawlist.length; C++) {

		// Finds the X and Y position of the character based on it's room position
		let ChatRoomCharacterX = C >= 5 ? ChatRoomCharacterX_Lower : ChatRoomCharacterX_Upper;
		if (!(Player.GraphicsSettings && Player.GraphicsSettings.CenterChatrooms)) ChatRoomCharacterX = 0;
		const CharX = ChatRoomCharacterX + (ChatRoomCharacterCount == 1 ? 0 : X + (C % 5) * Space);
		const CharY = ChatRoomCharacterCount == 1 ? 0 : Y + Math.floor(C / 5) * 500;
		if ((ChatRoomCharacterCount == 1) && ChatRoomCharacterDrawlist[C].ID !== 0) continue;

		// Intercepts the clicks or draw
		if (DoClick) {
			if (MouseIn(CharX, CharY, Space, 1000 * Zoom)) return ChatRoomClickCharacter(ChatRoomCharacterDrawlist[C], CharX, CharY, Zoom, (MouseX - CharX) / Zoom, (MouseY - CharY) / Zoom, C);
		} else {

			// Draw the background a second time for characters 6 to 10 (we do it here to correct clipping errors from the first part)
			if (C === 5) ChatRoomDrawBackground(Background, 500, Zoom, DarkFactor, InvertRoom);

			// Draw the character, it's status bubble and it's overlay
			DrawCharacter(ChatRoomCharacterDrawlist[C], CharX, CharY, Zoom);
			DrawStatus(ChatRoomCharacterDrawlist[C], CharX, CharY, Zoom);
			if (ChatRoomCharacterDrawlist[C].MemberNumber != null) ChatRoomDrawCharacterOverlay(ChatRoomCharacterDrawlist[C], CharX, CharY, Zoom, C);

		}

	}
}

/**
 * Draw the background of a chat room
 * @param {string} Background - The name of the background image file
 * @param {number} Y - The starting Y co-ordinate of the image
 * @param {number} Zoom - The zoom factor based on the number of characters
 * @param {number} DarkFactor - The value (0 = fully visible, 1 = black) to tint the background
 * @param {boolean} InvertRoom - Whether the background image should be inverted
 * @returns {void} - Nothing
 */
function ChatRoomDrawBackground(Background, Y, Zoom, DarkFactor, InvertRoom) {
	if (DarkFactor > 0) {
		const BlurLevel = Player.GetBlurLevel();
		if (BlurLevel > 0) {
			MainCanvas.filter = `blur(${BlurLevel}px)`;
		}
		// Draw the zoomed background
		DrawImageZoomCanvas("Backgrounds/" + Background + ".jpg", MainCanvas, 500 * (2 - 1 / Zoom), 0, 1000 / Zoom, 1000, 0, Y, 1000, 1000 * Zoom, InvertRoom);
		MainCanvas.filter = 'none';

		// Draw an overlay if the character is partially blinded
		if (DarkFactor < 1.0) {
			DrawRect(0, Y, 1000, 1000 - Y, "rgba(0,0,0," + (1.0 - DarkFactor) + ")");
		}
	}
	const Tints = Player.GetTints();
	for (const {r, g, b, a} of Tints) {
		DrawRect(0, Y, 1000, 1000 - Y, `rgba(${r},${g},${b},${a})`);
	}
}

/**
 * Draws any overlays on top of character
 * @param {Character} C The target character
 * @param {number} CharX Character's X position on canvas
 * @param {number} CharY Character's Y position on canvas
 * @param {number} Zoom Room zoom
 * @param {number} Pos Index of target character
 */
function ChatRoomDrawCharacterOverlay(C, CharX, CharY, Zoom, Pos) {
	// Draw the ghostlist/friendlist, whitelist/blacklist, admin icons
	if (ChatRoomHideIconState == 0) {
		if (Player.WhiteList.includes(C.MemberNumber)) {
			DrawImageResize("Icons/Small/WhiteList.png", CharX + 75 * Zoom, CharY, 50 * Zoom, 50 * Zoom);
		} else if (Player.BlackList.includes(C.MemberNumber)) {
			DrawImageResize("Icons/Small/BlackList.png", CharX + 75 * Zoom, CharY, 50 * Zoom, 50 * Zoom);
		}
		if (Array.isArray(ChatRoomData.Admin) && ChatRoomData.Admin.includes(C.MemberNumber)) {
			DrawImageResize("Icons/Small/Admin.png", CharX + 125 * Zoom, CharY, 50 * Zoom, 50 * Zoom);
		}
		if (ChatRoomCarryingBounty(C)) {
			DrawImageResize("Icons/Small/Money.png", CharX + 225 * Zoom, CharY, 50 * Zoom, 50 * Zoom);
		}
		// Warning icon when game versions don't match
		if (C.OnlineSharedSettings && C.OnlineSharedSettings.GameVersion !== GameVersion) {
			DrawImageResize("Icons/Small/Warning.png", CharX + 325 * Zoom, CharY, 50 * Zoom, 50 * Zoom);
		}
		if (Player.GhostList.includes(C.MemberNumber)) {
			DrawImageResize("Icons/Small/GhostList.png", CharX + 375 * Zoom, CharY, 50 * Zoom, 50 * Zoom);
		} else if (Player.FriendList.includes(C.MemberNumber)) {
			DrawImageResize("Icons/Small/FriendList.png", CharX + 375 * Zoom, CharY, 50 * Zoom, 50 * Zoom);
		}
	}

	if (ChatRoomTargetMemberNumber == C.MemberNumber && ChatRoomHideIconState <= 1) {
		DrawImage("Icons/Small/Whisper.png", CharX + 75 * Zoom, CharY + 950 * Zoom);
	}

	if (ChatRoomMoveTarget !== null) {
		const MoveTargetPos = ChatRoomCharacter.findIndex(c => c.MemberNumber === ChatRoomMoveTarget);
		if (MoveTargetPos < 0) {
			ChatRoomMoveTarget = null;
		} else {
			if (ChatRoomMoveTarget === C.MemberNumber) {
				DrawButton(CharX + 200 * Zoom, CharY + 750 * Zoom, 90 * Zoom, 90 * Zoom, "", "White");
				DrawImageResize("Icons/Remove.png", CharX + 202 * Zoom, CharY + 752 * Zoom, 86 * Zoom, 86 * Zoom);
			} else {
				if (Pos < MoveTargetPos) {
					DrawButton(CharX + 100 * Zoom, CharY + 750 * Zoom, 90 * Zoom, 90 * Zoom, "", "White");
					DrawImageResize("Icons/Here.png", CharX + 102 * Zoom, CharY + 752 * Zoom, 86 * Zoom, 86 * Zoom);
				}
				DrawButton(CharX + 200 * Zoom, CharY + 750 * Zoom, 90 * Zoom, 90 * Zoom, "", "White");
				DrawImageResize("Icons/Swap.png", CharX + 202 * Zoom, CharY + 752 * Zoom, 86 * Zoom, 86 * Zoom);
				if (Pos > MoveTargetPos) {
					DrawButton(CharX + 300 * Zoom, CharY + 750 * Zoom, 90 * Zoom, 90 * Zoom, "", "White");
					DrawImageResize("Icons/Here.png", CharX + 302 * Zoom, CharY + 752 * Zoom, 86 * Zoom, 86 * Zoom);
				}
			}
		}
	}
}

/**
 * Called when character is clicked
 * @param {Character} C The target character
 * @param {number} CharX Character's X position on canvas
 * @param {number} CharY Character's Y position on canvas
 * @param {number} Zoom Room zoom
 * @param {number} ClickX Click X postion relative to character, without zoom
 * @param {number} ClickY Click Y postion relative to character, without zoom
 * @param {number} Pos Index of target character
 */
function ChatRoomClickCharacter(C, CharX, CharY, Zoom, ClickX, ClickY, Pos) {

	// Click on name
	if (ClickY > 900) {

		// Clicking on self or current target removes whisper target
		if (C.ID === 0 || ChatRoomTargetMemberNumber === C.MemberNumber) {
			ChatRoomSetTarget(null);
			return;
		}

		// BlockWhisper rule, if owner is in chatroom
		if (ChatRoomOwnerPresenceRule("BlockWhisper", C)) return;

		// Sensory deprivation setting: Total (no whispers) blocks whispers while blind unless both players are in the virtual realm. Then they can text each other.
		if (Player.GameplaySettings.SensDepChatLog === "SensDepExtreme" && Player.GetBlindLevel() >= 3 && !(Player.Effect.includes("VRAvatars") && C.Effect.includes("VRAvatars"))) return;

		// Sets the target
		ChatRoomSetTarget(C.MemberNumber);
		return;
	}

	// Moving character inside room
	if (ChatRoomMoveTarget !== null) {
		const MoveTargetPos = ChatRoomCharacter.findIndex(c => c.MemberNumber === ChatRoomMoveTarget);
		if (MoveTargetPos < 0) {
			ChatRoomMoveTarget = null;
		} else {
			if (Pos < MoveTargetPos && MouseIn(CharX + 100 * Zoom, CharY + 750 * Zoom, 90 * Zoom, 90 * Zoom)) {
				// Move left
				for (let i = 0; i < MoveTargetPos - Pos; i++) {
					ServerSend("ChatRoomAdmin", {
						MemberNumber: ChatRoomMoveTarget,
						Action: "MoveLeft",
						Publish: i === 0
					});
				}
				ChatRoomMoveTarget = null;
			} else if (MouseIn(CharX + 200 * Zoom, CharY + 750 * Zoom, 90 * Zoom, 90 * Zoom)) {
				// Swap or cancel
				if (ChatRoomMoveTarget !== C.MemberNumber) {
					ServerSend("ChatRoomAdmin", {
						MemberNumber: Player.ID,
						TargetMemberNumber: ChatRoomMoveTarget,
						DestinationMemberNumber: C.MemberNumber,
						Action: "Swap"
					});
				}
				ChatRoomMoveTarget = null;
			} else if ( Pos > MoveTargetPos && MouseIn(CharX + 300 * Zoom, CharY + 750 * Zoom, 90 * Zoom, 90 * Zoom)) {
				// Move right
				for (let i = 0; i < Pos - MoveTargetPos; i++) {
					ServerSend("ChatRoomAdmin", {
						MemberNumber: ChatRoomMoveTarget,
						Action: "MoveRight",
						Publish: i === 0
					});
				}
				ChatRoomMoveTarget = null;
			}
			return;
		}
	}

	// Disable examining when blind setting. If both players are in the virtual realm, then they can examine each other.
	if (Player.GameplaySettings.BlindDisableExamine && !(Player.Effect.includes("VRAvatars") && C.Effect.includes("VRAvatars")) && C.ID !== 0 && Player.GetBlindLevel() >= 3) {
		return;
	}

	// If the arousal meter is shown for that character, we can interact with it
	if (PreferenceArousalAtLeast(C, "Manual")) {
		let MeterShow = C.ID === 0;
		if (C.ID !== 0 && Player.ArousalSettings.ShowOtherMeter && C.ArousalSettings) {
			if (C.ArousalSettings.Visible === "Access") {
				MeterShow = C.AllowItem;
			} else if (C.ArousalSettings.Visible === "All") {
				MeterShow = true;
			}
		}
		if (MeterShow) {
			// The arousal meter can be maximized or minimized by clicking on it
			if (MouseIn(CharX + 60 * Zoom, CharY + 400 * Zoom, 80 * Zoom, 100 * Zoom) && !C.ArousalZoom) { C.ArousalZoom = true; return; }
			if (MouseIn(CharX + 50 * Zoom, CharY + 615 * Zoom, 100 * Zoom, 85 * Zoom) && C.ArousalZoom) { C.ArousalZoom = false; return; }

			// If the player can manually control her arousal, we set the progress manual and change the facial expression, it can trigger an orgasm at 100%
			if (C.ID === 0 && MouseIn(CharX + 50 * Zoom, CharY + 200 * Zoom, 100 * Zoom, 500 * Zoom) && C.ArousalZoom) {
				if (PreferenceArousalAtLeast(Player, "Manual") && !PreferenceArousalAtLeast(Player, "Automatic")) {
					var Arousal = Math.round((CharY + 625 * Zoom - MouseY) / (4 * Zoom));
					ActivitySetArousal(Player, Arousal);
					if (Player.ArousalSettings.AffectExpression) ActivityExpression(Player, Player.ArousalSettings.Progress);
					if (Player.ArousalSettings.Progress == 100) ActivityOrgasmPrepare(Player);
				}
				return;
			}

			// Don't do anything if the thermometer is clicked without access to it
			if (MouseIn(CharX + 50 * Zoom, CharY + 200 * Zoom, 100 * Zoom, 415 * Zoom) && C.ArousalZoom) return;
		}
	}

	// Intercepts the online game character clicks if we need to
	if (OnlineGameClickCharacter(C)) return;

	// Gives focus to the character
	ChatRoomFocusCharacter(C);
}

/**
 * Select the character (open dialog) and clear other chatroom displays.
 * @param {Character} C - The character to focus on. Does nothing if null.
 * @returns {void} - Nothing
 */
function ChatRoomFocusCharacter(C) {
	if (ChatRoomOwnerPresenceRule("BlockAccessSelf", C)) return;
	if (ChatRoomOwnerPresenceRule("BlockAccessOther", C)) return;
	if (C == null) return;
	document.getElementById("InputChat").style.display = "none";
	document.getElementById("TextAreaChatLog").style.display = "none";
	ChatRoomChatHidden = true;
	ChatRoomBackground = ChatRoomData.Background;
	C.AllowItem = C.ID === 0 || ServerChatRoomGetAllowItem(Player, C);
	ChatRoomOwnershipOption = "";
	ChatRoomLovershipOption = "";
	if (C.ID !== 0) ServerSend("ChatRoomAllowItem", { MemberNumber: C.MemberNumber });
	if (C.IsOwnedByPlayer() || C.IsLoverOfPlayer()) ServerSend("ChatRoomChat", { Content: "RuleInfoGet", Type: "Hidden", Target: C.MemberNumber });
	CharacterSetCurrent(C);
}

/**
 * Sends the request to the server to check the current character's relationship status.
 * @returns {void} - Nothing.
 */
function ChatRoomCheckRelationships() {
	var C = (Player.FocusGroup != null) ? Player : CurrentCharacter;
	if (C.ID != 0) ServerSend("AccountOwnership", { MemberNumber: C.MemberNumber });
	if (C.ID != 0) ServerSend("AccountLovership", { MemberNumber: C.MemberNumber });
}

/**
 * Displays /help content to the player if it's their first visit to a chatroom this session
 * @returns {void} - Nothing.
 */
function ChatRoomFirstTimeHelp() {
	if (!ChatRoomHelpSeen) {
		if (!Player.ChatSettings || Player.ChatSettings.ShowChatHelp)
			ChatRoomMessage({ Content: "ChatRoomHelp", Type: "Action", Sender: Player.MemberNumber });
		ChatRoomHelpSeen = true;
	}
}

/**
 * Sets the current whisper target and flags a target update
 * @param {number} MemberNumber - The target member number to set
 * @returns {void} - Nothing
 */
function ChatRoomSetTarget(MemberNumber) {
	if (MemberNumber !== ChatRoomTargetMemberNumber) {
		ChatRoomTargetMemberNumber = MemberNumber;
		ChatRoomTargetDirty = true;
	}
}

/**
 * Updates the chat input's placeholder text to reflect the current whisper target
 * @returns {void} - Nothing.
 */
function ChatRoomTarget() {
	// If the target member number hasn't changed, do nothing
	if (!ChatRoomTargetDirty) return;

	let TargetName = null;
	if (ChatRoomTargetMemberNumber != null) {
		for (let C = 0; C < ChatRoomCharacter.length; C++)
			if (ChatRoomTargetMemberNumber == ChatRoomCharacter[C].MemberNumber) {
				TargetName = ChatRoomCharacter[C].Name;
				break;
			}
		if (TargetName == null) ChatRoomSetTarget(null);
	}
	let placeholder;
	if (ChatRoomTargetMemberNumber != null) {
		placeholder = TextGet("WhisperTo");
		placeholder += " " + TargetName;
	} else {
		placeholder = TextGet("PublicChat");
	}
	document.getElementById("InputChat").setAttribute("placeholder", placeholder);
}

/**
 * Updates the account to set the last chat room
 * @param {string} room - room to set it to. "" to reset.
 * @returns {void} - Nothing
 */
function ChatRoomSetLastChatRoom(room) {
	if (room != "") {
		if (!ChatRoomNewRoomToUpdate) {
			if (ChatRoomData && ChatRoomData.Background)
				Player.LastChatRoomBG = ChatRoomData.Background;
			if (ChatRoomData && ChatRoomData.Private != null) // false is valid
				Player.LastChatRoomPrivate = ChatRoomData.Private;
			if (ChatRoomData && ChatRoomData.Limit)
				Player.LastChatRoomSize = ChatRoomData.Limit;
			if (ChatRoomData && ChatRoomData.Language)
				Player.LastChatRoomLanguage = ChatRoomData.Language;
			if (ChatRoomData && ChatRoomData.Description != null) // empty string is valid
				Player.LastChatRoomDesc = ChatRoomData.Description;
			if (ChatRoomData && ChatRoomData.Admin)
				Player.LastChatRoomAdmin = ChatRoomData.Admin;
			if (ChatRoomData && ChatRoomData.Ban)
				Player.LastChatRoomBan = ChatRoomData.Ban;
			if (ChatRoomData && ChatRoomData.BlockCategory)
				Player.LastChatRoomBlockCategory = [...ChatRoomData.BlockCategory];

			ChatRoomLastName = ChatRoomData.Name;
			ChatRoomLastBG = ChatRoomData.Background;
			ChatRoomLastSize = ChatRoomData.Limit;
			ChatRoomLastLanguage = ChatRoomData.Language;
			ChatRoomLastPrivate = ChatRoomData.Private;
			ChatRoomLastDesc = ChatRoomData.Description;
			ChatRoomLastAdmin = ChatRoomData.Admin;
			ChatRoomLastBan = ChatRoomData.Ban;
			ChatRoomLastBlockCategory = [...ChatRoomData.BlockCategory];
		}
	} else {
		Player.LastChatRoomBG = "";
		Player.LastChatRoomPrivate = false;
		ChatRoomLastName = "";
		ChatRoomLastBG = "";
		ChatRoomLastSize = 0;
		ChatRoomLastPrivate = false;
		ChatRoomLastDesc = "";
		ChatRoomLastAdmin = [];
		ChatRoomLastBan = [];
		ChatRoomLastBlockCategory = [];
	}
	Player.LastChatRoom = room;
	var P = {
		LastChatRoom: Player.LastChatRoom,
		LastChatRoomBG: Player.LastChatRoomBG,
		LastChatRoomPrivate: Player.LastChatRoomPrivate,
		LastChatRoomSize: Player.LastChatRoomSize,
		LastChatRoomLanguage: Player.LastChatRoomLanguage,
		LastChatRoomDesc: Player.LastChatRoomDesc,
		LastChatRoomAdmin: Player.LastChatRoomAdmin.toString(),
		LastChatRoomBan: Player.LastChatRoomBan.toString(),
		LastChatRoomBlockCategory: [...Player.LastChatRoomBlockCategory],
	};
	ServerAccountUpdate.QueueData(P);
}

/**
 * Triggers a chat room message for stimulation events.
 *
 * Chance is calculated for worn items can cause stimulation (things like plugs
 * and crotch ropes), then one is randomly selected in the list and if it passes
 * a random chance check, it will send a player-only message.
 *
 * @param {StimulationAction} Action - The action that happened
 * @returns {void} - Nothing.
 */
function ChatRoomStimulationMessage(Action) {
	if (CurrentScreen !== "ChatRoom"
		|| Player.ImmersionSettings && !Player.ImmersionSettings.StimulationEvents
		|| !["Kneel", "Walk", "Struggle", "StruggleFail", "Talk"].includes(Action))
		return;

	const eventData = ChatRoomStimulationEvents[Action];
	if (!eventData) return;

	const arousal = Player.ArousalSettings && Player.ArousalSettings.Progress || 0;
	// Tracking for the PlugBoth event
	let isFilled = false;
	let isPlugged = false;

	// We go through every stimulating item and gather their effects
	const events = [];
	for (let A of Player.Appearance) {
		// First handle single items
		const filled = InventoryItemHasEffect(A, "FillVulva", true);
		const plugged = InventoryItemHasEffect(A, "IsPlugged", true);
		const gagged = InventoryItemHasEffect(A, "GagTotal", true) || InventoryItemHasEffect(A, "GagTotal2", true);
		const wearsCrotchRope = InventoryItemHasEffect(A, "CrotchRope", true);
		const canWiggle = InventoryItemHasEffect(A, "Wiggling");

		// Track modifiers for vibrating and inflated toys
		const inflated = InventoryGetItemProperty(A, "InflateLevel", true) || 0;
		const vibrating = InventoryItemHasEffect(A, "Vibrating", true);
		const vibeIntensity = InventoryGetItemProperty(A, "Intensity", true) || 0;

		if (wearsCrotchRope && eventData.Chance > 0) {
			let chance = eventData.Chance;
			chance += eventData.ArousalScaling * arousal / 100;
			events.push({ chance: chance, arousal: 2, item: A, event: "CrotchRope" });
		}

		if (gagged && eventData.TalkChance > 0) {
			events.push({ chance: eventData.TalkChance, arousal: 12, item: A, event: "Talk" });
		}

		if ((filled || plugged) && eventData.Chance > 0) {
			let name = filled ? "PlugFront" : "PlugBack";
			let chance = eventData.Chance;
			chance += eventData.ArousalScaling * arousal / 100;
			let evtArousal = 1;
			if (vibrating) {
				chance += eventData.VibeScaling * (vibeIntensity + 1);
				evtArousal += (vibeIntensity + 1);
			}
			events.push({ chance: chance, arousal: evtArousal, item: A, event: name });
			isFilled = isFilled || filled;
			isPlugged = isPlugged || plugged;
		}

		if (vibrating && eventData.Chance > 0) {
			let chance = eventData.Chance;
			chance += eventData.VibeScaling * (vibeIntensity + 1);
			chance += eventData.ArousalScaling * arousal / 100;
			events.push({ chance: chance, arousal: (vibeIntensity + 1), item: A, event: "Vibe" });
		}

		if (inflated > 0 && eventData.Chance > 0) {
			let chance = eventData.Chance;
			chance += eventData.InflationScaling * inflated / 4;
			chance += eventData.ArousalScaling * arousal / 100;
			events.push({ chance: chance, arousal: inflated / 2, item: A, event: "Inflated" });
		}

		if (canWiggle && eventData.Chance > 0) {
			let chance = eventData.Chance;
			chance += eventData.ArousalScaling * arousal / 100;
			events.push({ chance: chance, arousal: 1, item: A, event: "Wiggling" });
		}
	}

	// If the player is both plugged and filled, insert a special event for that
	if (isFilled && isPlugged) {
		// Dummy item
		let A = InventoryGet(Player, "ItemVulva");
		let chance = eventData.Chance;
		chance += eventData.ArousalScaling * arousal / 100;
		events.push({ chance: chance, arousal: 2, item: A, event: "PlugBoth" });
	}

	if (!events.length)
		return;

	// Pick a random event, and check it
	const event = CommonRandomItemFromList({}, events);

	const dice = Math.random();
	if (dice > event.chance)
		return;

	// We have a trigger message, send it out!
	if ((Player.ChatSettings != null) && (Player.ChatSettings.ShowActivities != null) && !Player.ChatSettings.ShowActivities) return;

	// Increase player arousal to the zone
	if (!Player.IsEdged() && arousal < 70 - event.arousal && event.event != "Talk")
		ActivityEffectFlat(Player, Player, event.arousal, event.item.Asset.Group.Name, 1);
	const duration = (Math.random() + event.arousal / 2.4) * 500;
	DrawFlashScreen("#FFB0B0", duration, 140);
	CharacterSetFacialExpression(Player, "Blush", "VeryHigh", Math.ceil(duration / 250));

	var index = Math.floor(Math.random() * 3);
	const Dictionary = [
		{ Tag: "AssetGroup", Text: event.item.Asset.Group.Description.toLowerCase() },
		{ Tag: "AssetName", Text: (event.item.Asset.DynamicDescription ? event.item.Asset.DynamicDescription(Player) : event.item.Asset.Description).toLowerCase() },
	];
	ChatRoomMessage({ Content: "ChatRoomStimulationMessage" + event.event + index.toString(), Type: "Action", Sender: Player.MemberNumber, Dictionary: Dictionary, });
}

/**
 * Called when screen size or position changes or after screen load
 * @param {boolean} load - If the reason for call was load (`true`) or window resize (`false`)
 */
function ChatRoomResize(load) {
	if (
		CharacterGetCurrent() == null
		&& CurrentScreen == "ChatRoom"
		&& document.getElementById("InputChat")
		&& document.getElementById("TextAreaChatLog")
	) {
		ElementPositionFix("TextAreaChatLog", ChatRoomFontSize, 1005, 66, 988, 835);
		ElementPosition("InputChat", 1456, 950, 900, 82);
	}
}

/**
 * Draws arousal screen filter
 * @param {number} y1 - Y to draw filter at.
 * @param {number} h - Height of filter
 * @param {number} Width - Width of filter
 * @param {number} ArousalOverride - Override to the existing arousal value
 * @returns {void} - Nothing.
 */
function ChatRoomDrawArousalScreenFilter(y1, h, Width, ArousalOverride, Color = '255, 100, 176', AlphaBonus = 0) {
	let Progress = (ArousalOverride) ? ArousalOverride : Player.ArousalSettings.Progress;
	let amplitude = 0.24 * Math.min(1, 2 - 1.5 * Progress/100); // Amplitude of the oscillation
	let percent = Progress/100.0;
	let level = Math.min(0.5, percent) + 0.5 * Math.pow(Math.max(0, percent*2 - 1), 4);
	let oscillation = Math.sin(CommonTime() / 1000 % Math.PI);
	let alpha = Math.min(1.0, AlphaBonus + 0.6 * level * (0.99 - amplitude + amplitude * oscillation));

	if (Player.ArousalSettings.VFXFilter == "VFXFilterHeavy") {
		const Grad = MainCanvas.createLinearGradient(0, y1, 0, h);
		let alphamin = Math.max(0, alpha / 2 - 0.05);
		Grad.addColorStop(0, `rgba(${Color}, ${alpha})`);
		Grad.addColorStop(0.1 + 0.2*percent * (1.2 + 0.2 * oscillation), `rgba(${Color}, ${alphamin})`);
		Grad.addColorStop(0.5, `rgba(${Color}, ${alphamin/2})`);
		Grad.addColorStop(0.9 - 0.2*percent * (1.2 + 0.2 * oscillation), `rgba(${Color}, ${alphamin})`);
		Grad.addColorStop(1, `rgba(${Color}, ${alpha})`);
		MainCanvas.fillStyle = Grad;
		MainCanvas.fillRect(0, y1, Width, h);
	} else {
		if (Player.ArousalSettings.VFXFilter != "VFXFilterMedium") {
			alpha = (Progress >= 91) ? 0.25 : 0;
		} else alpha /= 2;
		if (alpha > 0)
			DrawRect(0, y1, Width, h, `rgba(${Color}, ${alpha})`);
	}
}
/**
 * Draws vibration screen filter for the specified player
 * @param {number} y1 - Y to draw filter at.
 * @param {number} h - Height of filter
 * @param {number} Width - Width of filter
 * @param {Character} C - Player to draw it for
 * @returns {void} - Nothing.
 */
function ChatRoomVibrationScreenFilter(y1, h, Width, C) {
	let VibratorLevelLower = 0;
	let VibratorLevelUpper = 0;
	for (let A = 0; A < C.Appearance.length; A++) {
		if (C.Appearance[A] && C.Appearance[A].Property) {
			let property = C.Appearance[A].Property;
			if (property.Effect && property.Effect.includes("Vibrating") && property.Intensity >= 0) {
				let intensity = property.Intensity + 1;
				let group = (C.Appearance[A].Asset && C.Appearance[A].Asset.Group) ? C.Appearance[A].Asset.Group.Name : "";
				if (group == "ItemVulva" || group == "ItemPelvis" || group == "ItemButt" || group == "ItemVulvaPiercings") {
					VibratorLevelLower += (100 -VibratorLevelLower) * 0.7*Math.min(1, intensity/4);
				} else {
					VibratorLevelUpper += (100 -VibratorLevelUpper) * 0.7*Math.min(1, intensity/4);
				}
			}
		}
	}
	ChatRoomDrawVibrationScreenFilter(y1, h, Width, VibratorLevelLower, VibratorLevelUpper);
}

/**
 * Draws vibration screen filter
 * @param {number} y1 - Y to draw filter at.
 * @param {number} h - Height of filter
 * @param {number} Width - Width of filter
 * @param {number} VibratorLower - 1-100 Strength of the vibrator "Down There"
 * @param {number} VibratorSides - 1-100 Strength of the vibrator at the breasts/nipples
 * @returns {void} - Nothing.
 */
function ChatRoomDrawVibrationScreenFilter(y1, h, Width, VibratorLower, VibratorSides) {
	let amplitude = 0.24; // Amplitude of the oscillation
	let percentLower = VibratorLower/100.0;
	let percentSides = VibratorSides/100.0;
	let level = Math.min(0.5, Math.max(percentLower, percentSides)) + 0.5 * Math.pow(Math.max(0, Math.max(percentLower, percentSides)*2 - 1), 4);
	let oscillation = Math.sin(CommonTime() / 1000 % Math.PI);
	if (Player.ArousalSettings.VFXVibrator != "VFXVibratorAnimated") oscillation = 0;
	let alpha = 0.6 * level * (0.99 - amplitude + amplitude * oscillation);

	if (VibratorLower > 0) {
		const Grad = MainCanvas.createRadialGradient(Width/2, y1, 0, Width/2, y1, h);
		let alphamin = Math.max(0, alpha / 2 - 0.05);
		let modifier = (Player.ArousalSettings.VFXVibrator == "VFXVibratorAnimated") ? Math.random() * 0.01: 0;
		Grad.addColorStop(VibratorLower / 100 * (0.7 + modifier), `rgba(255, 100, 176, 0)`);
		Grad.addColorStop(VibratorLower / 100 * (0.85 - 0.1*percentLower * (0.5 * oscillation)), `rgba(255, 100, 176, ${alphamin})`);
		Grad.addColorStop(1, `rgba(255, 100, 176, ${alpha})`);
		MainCanvas.fillStyle = Grad;
		MainCanvas.fillRect(0, y1, Width, h);
	}
	if (VibratorSides > 0) {
		let Grad = MainCanvas.createRadialGradient(0, 0, 0, 0, 0, Math.sqrt(h*h + Width*Width));
		let alphamin = Math.max(0, alpha / 2 - 0.05);
		let modifier = (Player.ArousalSettings.VFXVibrator == "VFXVibratorAnimated") ? Math.random() * 0.01: 0;
		Grad.addColorStop(VibratorSides / 100 * (0.8 + modifier), `rgba(255, 100, 176, 0)`);
		Grad.addColorStop(VibratorSides / 100 * (0.9 - 0.07*percentSides * (0.5 * oscillation)), `rgba(255, 100, 176, ${alphamin})`);
		Grad.addColorStop(1, `rgba(255, 100, 176, ${alpha})`);
		MainCanvas.fillStyle = Grad;
		MainCanvas.fillRect(0, y1, Width, h);

		Grad = MainCanvas.createRadialGradient(Width, 0, 0, Width, 0, Math.sqrt(h*h + Width*Width));
		modifier = (Player.ArousalSettings.VFXVibrator == "VFXVibratorAnimated") ? Math.random() * 0.01: 0;
		Grad.addColorStop(VibratorSides / 100 * (0.8 + modifier), `rgba(255, 100, 176, 0)`);
		Grad.addColorStop(VibratorSides / 100 * (0.9 - 0.07*percentSides * (0.5 * oscillation)), `rgba(255, 100, 176, ${alphamin})`);
		Grad.addColorStop(1, `rgba(255, 100, 176, ${alpha})`);
		MainCanvas.fillStyle = Grad;
		MainCanvas.fillRect(0, y1, Width, h);
	}
}

/**
 * Runs the chatroom online bounty loop.
 * @returns {void} - Nothing.
 */
function ChatRoomUpdateOnlineBounty() {
	if (KidnapLeagueSearchingPlayers.length > 0) {
		let misc = InventoryGet(Player, "ItemMisc");
		if (misc && misc.Asset && (misc.Asset.Name == "BountySuitcase" || misc.Asset.Name == "BountySuitcaseEmpty")) {
			if (KidnapLeagueSearchFinishTime > 0 && CommonTime() > KidnapLeagueSearchFinishTime) {
				for (let C = 0; C < ChatRoomCharacter.length; C++) {
					if (KidnapLeagueSearchingPlayers.includes(ChatRoomCharacter[C].MemberNumber)) {
						ServerSend("ChatRoomChat", { Content: "ReceiveSuitcaseMoney", Type: "Hidden", Target: ChatRoomCharacter[C].MemberNumber });
					}
				}
				if (misc.Asset.Name == "BountySuitcase") {
					InventoryRemove(Player, "ItemMisc");
					InventoryWear(Player, "BountySuitcaseEmpty", "ItemMisc");
					ChatRoomMessage({ Content: "OnlineBountySuitcaseEnd", Type: "Action", Sender: Player.MemberNumber });
					KidnapLeagueSearchFinishTime = 0;
					KidnapLeagueSearchingPlayers = [];
					ChatRoomCharacterItemUpdate(Player, "ItemMisc");
				} else {
					ChatRoomMessage({ Content: "OnlineBountySuitcaseEndOpened", Type: "Action", Sender: Player.MemberNumber });
					KidnapLeagueSearchFinishTime = 0;
					KidnapLeagueSearchingPlayers = [];
					if (!misc.Property) misc.Property = {};
					if (!misc.Property.Iterations) misc.Property.Iterations = 0;
					misc.Property.Iterations = misc.Property.Iterations + 1;
					ChatRoomCharacterItemUpdate(Player, "ItemMisc");
				}

			}
			let KidnapLeagueSearchingPlayersNew = [];
			for (let C = 0; C < ChatRoomCharacter.length; C++) {
				if (ChatRoomCharacter[C].CanInteract() && KidnapLeagueSearchingPlayers.includes(ChatRoomCharacter[C].MemberNumber)) {
					KidnapLeagueSearchingPlayersNew.push(ChatRoomCharacter[C].MemberNumber);
				}
			}
			KidnapLeagueSearchingPlayers = KidnapLeagueSearchingPlayersNew;
		} else {
			KidnapLeagueSearchingPlayers = [];
			KidnapLeagueSearchFinishTime = 0;
		}
	} else {
		if (KidnapLeagueSearchFinishTime > 0) {
			if (InventoryIsWorn(Player, "BountySuitcase", "ItemMisc"))
				ChatRoomPublishCustomAction("OnlineBountySuitcaseEndEarly", true, [
					{ Tag: "SourceCharacter", Text: CharacterNickname(Player), MemberNumber: Player.MemberNumber },
				]);
			else if (InventoryIsWorn(Player, "BountySuitcaseEmpty", "ItemMisc"))
				ChatRoomPublishCustomAction("OnlineBountySuitcaseEndEarlyOpened", true, [
					{ Tag: "SourceCharacter", Text: CharacterNickname(Player), MemberNumber: Player.MemberNumber },
				]);
		}

		KidnapLeagueSearchFinishTime = 0;
	}
	if (!Player.CanInteract()) {
		KidnapLeagueOnlineBountyTarget = 0;
	}

}

/**
 * Updates the local view of character status
 * @param {Character} C - The character whose status we're updating
 * @param {string | null} Status - The new status to use
 * @returns {void} - Nothing.
 */
function ChatRoomStatusUpdateLocalCharacter(C, Status) {
	C.Status = ((Status == "") || (Status == "null")) ? null : Status;
	C.StatusTimer = (Status == "Talk") ? CommonTime() + 5000 : null;
}

/**
 * Updates the player status if needed and sends that new status in a chat message
 * @param {string | null} Status - The new status to use
 * @returns {void} - Nothing.
 */
function ChatRoomStatusUpdate(Status) {
	if (Status == Player.Status) return;
	if ((Player.OnlineSettings != null) && (Player.OnlineSettings.SendStatus != null) && (Player.OnlineSettings.SendStatus == false) && (Status != null)) return;
	ChatRoomStatusUpdateLocalCharacter(Player, Status);
	ServerSend("ChatRoomChat", { Content: ((Status == null) ? "null" : Status), Type: "Status" });
}

let ChatRoomStatusDeadKeys = [
	"Shift", "Control", "Alt", "Meta", "Fn", "Escape", "Dead",
	"ArrowLeft", "ArrowRight", "ArrowUp", "ArrowDown",
];

/**
 * Sends the "Talk" status to other players if the player typed in the text box and there's a value in it
 * @param {KeyboardEvent} Key
 * @returns {void} - Nothing.
 */
function ChatRoomStatusUpdateTalk(Key) {
	// Prevent dead keys from doing anything with the status
	if (ChatRoomStatusDeadKeys.includes(Key.key))
		return;

	const text = ElementValue("InputChat");
	let talking = true;
	// Not talking if no chat input
	if (!text) {
		talking = false;
	}
	// Don't send a public update if whispering someone
	else if (ChatRoomTargetMemberNumber != null) {
		talking = false;
	}
	// Not talking if entering a command that does not end up in chat
	else if (text.startsWith("/") && !text.startsWith("//") && !text.startsWith("/me ") && !text.startsWith("/action ")) {
		talking = false;
	}
	// No longer talking if pressed enter
	else if (Key.key == "Enter") {
		talking = false;
	}
	// Not talking if only one character in input: require at least 2 characters to prevent misclicks etc. from triggering unnecessary status updates
	else if (text.length <= 2) {
		talking = false;
	}
	ChatRoomStatusUpdate(talking ? "Talk" : null);
}

/**
 * Checks if status has expired or is otherwise no longer valid and resets status if so
 * @returns {void} - Nothing.
 */
function ChatRoomStatusCheckExpiration() {
	const isCrawling = (Player.Status == "Crawl") && (ChatRoomSlowtimer > 0) && (ChatRoomSlowStop == false) && Player.IsSlow();
	if (Player.StatusTimer) {
		if (Player.StatusTimer < CommonTime()) {
			ChatRoomStatusUpdate(null);
		}
	} else if (!isCrawling) {
		ChatRoomStatusUpdate(null);
	}
}

/**
 * Runs the chatroom screen.
 * @returns {void} - Nothing.
 */
function ChatRoomRun() {

	// Handles online GGTS & bounty game
	AsylumGGTSProcess();
	ChatRoomUpdateOnlineBounty();

	// Draws the chat room controls
	ChatRoomStatusCheckExpiration();
	ChatRoomUpdateDisplay();
	ChatRoomCreateElement();
	ChatRoomFirstTimeHelp();
	ChatRoomTarget();
	ChatRoomBackground = "";
	DrawRect(0, 0, 2000, 1000, "Black");
	ChatRoomDrawCharacter(false);
	if (ChatRoomChatHidden) {
		ChatRoomChatHidden = false;
		ChatRoomResize(false);
	}
	DrawButton(1905, 908, 90, 90, "", "White", "Icons/Chat.png");
	if (!ChatRoomCanLeave() && ChatRoomSlowtimer != 0){//Player got interrupted while trying to leave. (Via a bind)
		ServerSend("ChatRoomChat", { Content: "SlowLeaveInterrupt", Type: "Action", Dictionary: [{Tag: "SourceCharacter", Text: CharacterNickname(Player), MemberNumber: Player.MemberNumber}]});
		ServerSend("ChatRoomChat", { Content: "SlowLeaveInterrupt", Type: "Hidden", Dictionary: [{Tag: "SourceCharacter", Text: CharacterNickname(Player), MemberNumber: Player.MemberNumber}]});
		ChatRoomSlowtimer = 0;
		ChatRoomSlowStop = false;
	}

	const PlayerIsSlow = Player.IsSlow();

	// If the player is slow (ex: ball & chains), she can leave the room with a timer and can be blocked by others
	if (PlayerIsSlow && ChatRoomCanLeave() && (ChatRoomSlowStop == false)) {
		if (ChatRoomSlowtimer == 0) DrawButton(1005, 2, 120, 60, "", "#FFFF00", "Icons/Rectangle/Exit.png", TextGet("MenuLeave"));
		if ((CurrentTime < ChatRoomSlowtimer) && (ChatRoomSlowtimer != 0)) DrawButton(1005, 2, 120, 60, "", "White", "Icons/Rectangle/Cancel.png", TextGet("MenuCancel"));
		if ((CurrentTime > ChatRoomSlowtimer) && (ChatRoomSlowtimer != 0)) {
			ChatRoomSlowtimer = 0;
			ChatRoomSlowStop = false;
			DialogLentLockpicks = false;
			ChatRoomClearAllElements();
			ChatRoomSetLastChatRoom("");
			ServerSend("ChatRoomLeave", "");
			CommonSetScreen("Online", "ChatSearch");
		}
	}

	if (CurrentTime > ChatRoomGetUpTimer) {
		ChatRoomGetUpTimer = 0;
	}

	// If the player is slow and was stopped from leaving by another player
	if ((ChatRoomSlowStop == true) && PlayerIsSlow) {
		DrawButton(1005, 2, 120, 60, "", "Pink", "Icons/Rectangle/Exit.png", TextGet("MenuLeave"));
		if (CurrentTime > ChatRoomSlowtimer) {
			ChatRoomSlowtimer = 0;
			ChatRoomSlowStop = false;
		}
	}

	// Draws the top buttons in pink if they aren't available
	if (!PlayerIsSlow || (ChatRoomSlowtimer == 0 && !ChatRoomCanLeave())){
		if (ChatRoomSlowtimer != 0) ChatRoomSlowtimer = 0;
		DrawButton(1005, 2, 120, 60, "", (ChatRoomCanLeave()) ? "White" : "Pink", "Icons/Rectangle/Exit.png", TextGet("MenuLeave"));
	}

	// Draw the buttons at the top-right
	ChatRoomMenuDraw();

	// In orgasm mode, we add a pink filter and different controls depending on the stage.  The pink filter shows a little above 90
	if ((Player.ArousalSettings != null) && (Player.ArousalSettings.Active != null) && (Player.ArousalSettings.Active != "Inactive") && (Player.ArousalSettings.Active != "NoMeter")) {
		if ((Player.ArousalSettings.OrgasmTimer != null) && (typeof Player.ArousalSettings.OrgasmTimer === "number") && !isNaN(Player.ArousalSettings.OrgasmTimer) && (Player.ArousalSettings.OrgasmTimer > 0)) {
			DrawRect(0, 0, 1003, 1000, "#FFB0B0B0");
			DrawRect(1003, 0, 993, 63, "#FFB0B0B0");
			if (Player.ArousalSettings.OrgasmStage == null) Player.ArousalSettings.OrgasmStage = 0;
			if (Player.ArousalSettings.OrgasmStage == 0) {
				DrawText(TextGet("OrgasmComing"), 500, 410, "White", "Black");
				DrawButton(200, 532, 250, 64, TextGet("OrgasmTryResist"), "White");
				DrawButton(550, 532, 250, 64, TextGet("OrgasmSurrender"), "White");
			}
			if (Player.ArousalSettings.OrgasmStage == 1) DrawButton(ActivityOrgasmGameButtonX, ActivityOrgasmGameButtonY, 250, 64, ActivityOrgasmResistLabel, "White");
			if (ActivityOrgasmRuined) ActivityOrgasmControl();
			if (Player.ArousalSettings.OrgasmStage == 2) DrawText(TextGet("OrgasmRecovering"), 500, 500, "White", "Black");
			ActivityOrgasmProgressBar(50, 970);
		} else if ((Player.ArousalSettings.Progress != null) && (Player.ArousalSettings.Progress >= 1) && (Player.ArousalSettings.Progress <= 99) && !CommonPhotoMode) {
			let y1 = 0;
			let h = 1000;

			if (ChatRoomCharacterCount == 3) {y1 = 50; h = 900;}
			else if (ChatRoomCharacterCount == 4) {y1 = 150; h = 700;}
			else if (ChatRoomCharacterCount == 5) {y1 = 250; h = 500;}

			ChatRoomDrawArousalScreenFilter(y1, h, 1003, Player.ArousalSettings.Progress);
		}
	}

	if (Player.ArousalSettings.VFXVibrator == "VFXVibratorSolid" || Player.ArousalSettings.VFXVibrator == "VFXVibratorAnimated") {
		let y1 = 0;
		let h = 1000;

		if (ChatRoomCharacterCount == 3) {y1 = 50; h = 900;}
		else if (ChatRoomCharacterCount == 4) {y1 = 150; h = 700;}
		else if (ChatRoomCharacterCount == 5) {y1 = 250; h = 500;}

		ChatRoomVibrationScreenFilter(y1, h, 1003, Player);
	}

	// Runs any needed online game script
	OnlineGameRun();

	// Clear notifications if needed
	ChatRoomNotificationReset();

	// Recreates the chatroom with the stored chatroom data if necessary
	ChatRoomRecreate();
}

/**
 * Draws the chat room menu buttons
 * @returns {void} - Nothing
 */
function ChatRoomMenuDraw() {
	const Space = 870 / (ChatRoomMenuButtons.length - 1);
	let ButtonColor = "White";
	for (let B = 0; B < ChatRoomMenuButtons.length; B++) {
		let Button = ChatRoomMenuButtons[B];
		if (Button === "Exit") continue; // handled in ChatRoomRun()
		const ImageSuffix = Button === "Icons" ? ChatRoomHideIconState.toString() : "";
		if (Button === "Kneel" && !Player.CanKneel()) {
			if (ChatRoomGetUpTimer === 0 && (ChatRoomCanAttemptStand() || ChatRoomCanAttemptKneel())) {
				ButtonColor = "Yellow";
			} else {
				ButtonColor = "Pink";
			}
		} else if (Button === "Dress" && !Player.CanChangeOwnClothes()) {
			ButtonColor = "Pink";
		} else {
			ButtonColor = "White";
		}
		DrawButton(1005 + Space * B, 2, 120, 60, "", ButtonColor, "Icons/Rectangle/" + Button + ImageSuffix + ".png", TextGet("Menu" + Button));
	}
}

/**
 * Handles clicks the chatroom screen.
 * @returns {void} - Nothing.
 */
function ChatRoomClick() {

	// In orgasm mode, we do not allow any clicks expect the chat
	if (MouseIn(1905, 910, 90, 90)) ChatRoomSendChat();
	if ((Player.ArousalSettings != null) && (Player.ArousalSettings.OrgasmTimer != null) && (typeof Player.ArousalSettings.OrgasmTimer === "number") && !isNaN(Player.ArousalSettings.OrgasmTimer) && (Player.ArousalSettings.OrgasmTimer > 0)) {

		// On stage 0, the player can choose to resist the orgasm or not.  At 1, the player plays a mini-game to fight her orgasm
		if (MouseIn(200, 532, 250, 68) && (Player.ArousalSettings.OrgasmStage == 0)) ActivityOrgasmGameGenerate(0);
		if (MouseIn(550, 532, 250, 68) && (Player.ArousalSettings.OrgasmStage == 0)) ActivityOrgasmStart(Player);
		if ((MouseX >= ActivityOrgasmGameButtonX) && (MouseX <= ActivityOrgasmGameButtonX + 250) && (MouseY >= ActivityOrgasmGameButtonY) && (MouseY <= ActivityOrgasmGameButtonY + 64) && (Player.ArousalSettings.OrgasmStage == 1)) ActivityOrgasmGameGenerate(ActivityOrgasmGameProgress + 1);
		return;

	}

	// When the user chats or clicks on a character
	if (MouseIn(0, 0, 1000, 1000)) ChatRoomDrawCharacter(true);

	// When the user clicks a menu button in the top-right
	if (MouseYIn(0, 62)) ChatRoomMenuClick();
}

/**
 * Process chat room menu button clicks
 * @returns {void} - Nothing
 */
function ChatRoomMenuClick() {
	const Space = 870 / (ChatRoomMenuButtons.length - 1);
	for (let B = 0; B < ChatRoomMenuButtons.length; B++) {
		if (MouseXIn(1005 + Space * B, 120)) {
			switch (ChatRoomMenuButtons[B]) {
				case "Exit": {
					const PlayerIsSlow = Player.IsSlow();
					// When the user leaves
					if (ChatRoomCanLeave() && !PlayerIsSlow) {
						DialogLentLockpicks = false;
						ChatRoomClearAllElements();
						ServerSend("ChatRoomLeave", "");
						ChatRoomSetLastChatRoom("");
						// Clear leash since the player has escaped
						ChatRoomLeashPlayer = null;
						CommonSetScreen("Online", "ChatSearch");
						CharacterDeleteAllOnline();
					}
					// When the player is slow and attempts to leave
					if (ChatRoomCanLeave() && PlayerIsSlow) {
						// If the player clicked to leave, we start a timer based on evasion level and send a chat message
						if ((ChatRoomSlowtimer == 0) && (ChatRoomSlowStop == false)) {
							ServerSend("ChatRoomChat", { Content: "SlowLeaveAttempt", Type: "Action", Dictionary: [{ Tag: "SourceCharacter", Text: CharacterNickname(Player), MemberNumber: Player.MemberNumber }] });
							ChatRoomStatusUpdate("Crawl");
							ChatRoomSlowtimer = CurrentTime + (10 * (1000 - (50 * SkillGetLevelReal(Player, "Evasion"))));
						}
						// If the player clicked to cancel leaving, we alert the room and stop the timer
						else if ((ChatRoomSlowtimer != 0) && (ChatRoomSlowStop == false)) {
							ServerSend("ChatRoomChat", { Content: "SlowLeaveCancel", Type: "Action", Dictionary: [{ Tag: "SourceCharacter", Text: CharacterNickname(Player), MemberNumber: Player.MemberNumber }] });
							ChatRoomSlowtimer = 0;
						}
					}
					break;
				}
				case "Cut":
					// When the user wants to remove the top part of his chat to speed up the screen, we only keep the last 20 entries
					var L = document.getElementById("TextAreaChatLog");
					while (L.childElementCount > 20)
						L.removeChild(L.childNodes[0]);
					ElementScrollToEnd("TextAreaChatLog");
					break;
				case "GameOption":
					// The cut button can become the game option button if there's an online game going on
					document.getElementById("InputChat").style.display = "none";
					document.getElementById("TextAreaChatLog").style.display = "none";
					CommonSetScreen("Online", "Game" + ChatRoomGame);
					break;
				case "Kneel":
					// When the user character kneels
					if (ChatRoomOwnerPresenceRule("BlockChangePose", Player)) return;
					if (Player.CanKneel()) {
						const PlayerIsKneeling = Player.IsKneeling();
						ServerSend("ChatRoomChat", { Content: PlayerIsKneeling ? "StandUp" : "KneelDown", Type: "Action", Dictionary: [{ Tag: "SourceCharacter", Text: CharacterNickname(Player), MemberNumber: Player.MemberNumber }] });
						FuturisticTrainingBeltStandUpFlag = Player.IsKneeling();
						CharacterSetActivePose(Player, PlayerIsKneeling ? "BaseLower" : "Kneel");
						ChatRoomStimulationMessage("Kneel");
						ServerSend("ChatRoomCharacterPoseUpdate", { Pose: Player.ActivePose });
					} else if (ChatRoomGetUpTimer == 0 && (ChatRoomCanAttemptStand() || ChatRoomCanAttemptKneel())) { // If the player can theoretically get up, we start a minigame!
						var diff = 0;
						if (Player.IsBlind()) diff += 1;
						if (Player.IsKneeling()) diff += 2;
						if (Player.IsDeaf()) diff += 1;
						if (InventoryGet(Player, "ItemTorso") || InventoryGroupIsBlocked(Player, "ItemTorso")) diff += 1;
						if (InventoryGroupIsBlocked(Player, "ItemHands")) diff += 1;
						if (InventoryGet(Player, "ItemArms")) diff += 1;
						if (InventoryGet(Player, "ItemLegs") || InventoryGroupIsBlocked(Player, "ItemLegs")) diff += 1;
						if (InventoryGet(Player, "ItemFeet") || InventoryGroupIsBlocked(Player, "ItemFeet")) diff += 1;
						if (InventoryGet(Player, "ItemBoots")) diff += 2;

						MiniGameStart("GetUp", diff, "ChatRoomAttemptStandMinigameEnd");
					}
					break;
				case "Icons":
					// When the user toggles icon visibility
					ChatRoomHideIconState += 1;
					if (ChatRoomHideIconState > 3) ChatRoomHideIconState = 0;
					break;
				case "Camera":
					// When the user takes a photo of the room
					ChatRoomPhotoFullRoom();
					break;
				case "Dress":
					// When the user wants to change clothes
					if (Player.CanChangeOwnClothes()) {
						document.getElementById("InputChat").style.display = "none";
						document.getElementById("TextAreaChatLog").style.display = "none";
						CharacterAppearanceReturnRoom = "ChatRoom";
						CharacterAppearanceReturnModule = "Online";
						ChatRoomStatusUpdate("Wardrobe");
						CharacterAppearanceLoadCharacter(Player);
					}
					break;
				case "Profile":
					// When the user checks her profile
					document.getElementById("InputChat").style.display = "none";
					document.getElementById("TextAreaChatLog").style.display = "none";
					ChatRoomStatusUpdate("Preference");
					InformationSheetLoadCharacter(Player);
					break;
				case "Admin":
					// When the user enters the room administration screen
					if ((ChatRoomData != null) && ChatRoomData.Private && (ChatSearchReturnToScreen == "AsylumGGTS")) return AsylumGGTSMessage("NoAdminPrivate");
					if ((ChatRoomData != null) && ChatRoomData.Locked && (ChatRoomData.Game == "GGTS")) return AsylumGGTSMessage("NoAdminLocked");
					document.getElementById("InputChat").style.display = "none";
					document.getElementById("TextAreaChatLog").style.display = "none";
					ChatRoomStatusUpdate("Preference");
					CommonSetScreen("Online", "ChatAdmin");
					break;
			}
		}
	}
}

function ChatRoomAttemptStandMinigameEnd() {

	if (MiniGameVictory)  {
		if (MiniGameType == "GetUp"){
			ServerSend("ChatRoomChat", { Content: (!Player.IsKneeling()) ? "KneelDownPass" : "StandUpPass", Type: "Action", Dictionary: [{ Tag: "SourceCharacter", Text: CharacterNickname(Player), MemberNumber: Player.MemberNumber }] });
			FuturisticTrainingBeltStandUpFlag = Player.IsKneeling();
			CharacterSetActivePose(Player, (!Player.IsKneeling()) ? "Kneel" : null, true);
			ServerSend("ChatRoomCharacterPoseUpdate", { Pose: Player.ActivePose });
		}
	} else {
		if (MiniGameType == "GetUp") {
			ChatRoomGetUpTimer = CurrentTime + 15000;
			ServerSend("ChatRoomChat", { Content: (!Player.IsKneeling()) ? "KneelDownFail" : "StandUpFail", Type: "Action", Dictionary: [{ Tag: "SourceCharacter", Text: CharacterNickname(Player), MemberNumber: Player.MemberNumber }] });
			if (!Player.IsKneeling()) {
				CharacterSetFacialExpression(Player, "Eyebrows", "Soft", 15);
				CharacterSetFacialExpression(Player, "Blush", "Medium", 15);
				CharacterSetFacialExpression(Player, "Eyes", "Dizzy", 15);
			}
		}
	}

	CommonSetScreen("Online", "ChatRoom");
}

/**
 * Checks if the player can leave the chatroom.
 * @returns {boolean} - Returns TRUE if the player can leave the current chat room.
 */
function ChatRoomCanLeave() {
	if (ChatRoomLeashPlayer != null) {
		if (ChatRoomCanBeLeashedBy(0, Player)) {
			return false;
		} else ChatRoomLeashPlayer = null;
	}
	if (!Player.CanWalk()) return false; // Cannot leave if cannot walk
	if (ChatRoomData.Locked && (ChatRoomData.Game == "GGTS")) return false; // GGTS game can forbid anyone to leave
	if (!ChatRoomData.Locked || ChatRoomPlayerIsAdmin()) return true; // Can leave if the room isn't locked or is an administrator
	for (let C = 0; C < ChatRoomCharacter.length; C++)
		if (ChatRoomData.Admin.indexOf(ChatRoomCharacter[C].MemberNumber) >= 0)
			return false; // Cannot leave if the room is locked and there's an administrator inside
	return true; // Can leave if the room is locked and there's no administrator inside
}

/**
 * Handles keyboard shortcuts in the chatroom screen.
 * @param {KeyboardEvent} event - The event that triggered this
 * @returns {void} - Nothing.
 */
function ChatRoomKeyDown(event) {

	// If the input text is not focused and not on mobile, set the focus to it
	if (document.activeElement.id != "InputChat") ElementFocus("InputChat");

	if (KeyPress == 9 && !event.shiftKey) {
		event.preventDefault();
		event.stopImmediatePropagation();
		CommandAutoComplete(ElementValue("InputChat"));
	}

	// The ENTER key sends the chat.  The "preventDefault" is needed for <textarea>, otherwise it adds a new line after clearing the field
	if (KeyPress == 13 && !event.shiftKey) {
		event.preventDefault();
		ChatRoomSendChat();
	}

	// On page up, we show the previous chat typed
	if (KeyPress == 33) {
		if (ChatRoomLastMessageIndex > 0) ChatRoomLastMessageIndex--;
		ElementValue("InputChat", ChatRoomLastMessage[ChatRoomLastMessageIndex]);
	}

	// On page down, we show the next chat typed
	if (KeyPress == 34) {
		ChatRoomLastMessageIndex++;
		if (ChatRoomLastMessageIndex > ChatRoomLastMessage.length - 1) ChatRoomLastMessageIndex = ChatRoomLastMessage.length - 1;
		ElementValue("InputChat", ChatRoomLastMessage[ChatRoomLastMessageIndex]);
	}

	// On escape, scroll to the bottom of the chat
	if (KeyPress == 27) ElementScrollToEnd("TextAreaChatLog");
}

/**
 * Sends the chat message to the room
 * @returns {void} - Nothing.
 */
function ChatRoomSendChat() {

	// If there's a message to send
	const msg = ElementValue("InputChat").trim();
	if (msg != "") {

		// Keeps the chat log in memory so it can be accessed with pageup/pagedown
		ChatRoomLastMessage.push(msg);
		ChatRoomLastMessageIndex = ChatRoomLastMessage.length;

		CommandParse(msg);
	}
}

/**
 * Sends message to user with HTML tags
 * @param {string} Content - InnerHTML for the message
 * @param {number} [Timeout] - total time to display the message in ms
 * @returns {void} - Nothing
 */
function ChatRoomSendLocal(Content, Timeout) {
	ChatRoomMessage({
		Sender: Player.MemberNumber,
		Type: "LocalMessage",
		Content, Timeout,
	});
}

/**
 * Removes (*) (/me) (/action) then sends message as emote
 * @param {string} msg - Emote message
 * @returns {void} - Nothing
 */
function ChatRoomSendEmote(msg) {
	// Emotes can be prevented with an owner presence rule
	if (ChatRoomOwnerPresenceRule("BlockEmote", null)) return;
	if (Player.ChatSettings.MuStylePoses && msg.startsWith(":")) msg = msg.substring(1);
	else {
		msg = msg.replace(/^\*/, "").replace(/\*$/, "");
		if (msg.startsWith(CommandsKey + "me ")) msg = msg.replace(CommandsKey + "me ", "");
		if (msg.startsWith(CommandsKey + "action ")) msg = msg.replace(CommandsKey + "action ", "*");
	}
	msg = msg.trim();
	if (msg != "" && msg != "*") ServerSend("ChatRoomChat", { Content: msg, Type: "Emote" });
}

/**
 * Publishes common player actions (add, remove, swap) to the chat.
 * @param {Character} C - Character on which the action is done.
 * @param {Item} StruggleProgressPrevItem - The item that has been removed.
 * @param {Item} StruggleProgressNextItem - The item that has been added.
 * @param {boolean} LeaveDialog - Whether to leave the current dialog after publishing the action.
 * @param {string} [Action] - Action modifier
 * @returns {void} - Nothing.
 */
function ChatRoomPublishAction(C, StruggleProgressPrevItem, StruggleProgressNextItem, LeaveDialog, Action = null) {
	if (CurrentScreen == "ChatRoom") {

		// Prepares the message
		let msg = "";
		var Dictionary = [];
		if (Action == null) {
			if ((StruggleProgressPrevItem != null) && (StruggleProgressNextItem != null) && (StruggleProgressPrevItem.Asset.Name == StruggleProgressNextItem.Asset.Name) && (StruggleProgressPrevItem.Color != StruggleProgressNextItem.Color)) msg = "ActionChangeColor";
			else if ((StruggleProgressPrevItem != null) && (StruggleProgressNextItem != null) && !StruggleProgressNextItem.Asset.IsLock) msg = "ActionSwap";
			else if ((StruggleProgressPrevItem != null) && (StruggleProgressNextItem != null) && StruggleProgressNextItem.Asset.IsLock) msg = "ActionAddLock";
			else if (InventoryItemHasEffect(StruggleProgressNextItem, "Lock", false)) msg = "ActionLock";
			else if ((StruggleProgressNextItem != null) && (!StruggleProgressNextItem.Asset.Wear) && (StruggleProgressNextItem.Asset.DynamicActivity(Player) != null)) msg = "ActionActivity" + StruggleProgressNextItem.Asset.DynamicActivity(Player);
			else if (StruggleProgressNextItem != null) msg = "ActionUse";
			else if (InventoryItemHasEffect(StruggleProgressPrevItem, "Lock")) msg = "ActionUnlockAndRemove";
			else msg = "ActionRemove";
		} else if (Action == "interrupted") {
			if ((StruggleProgressPrevItem != null) && (StruggleProgressNextItem != null) && !StruggleProgressNextItem.Asset.IsLock) msg = "ActionInterruptedSwap";
			else if (StruggleProgressNextItem != null) msg = "ActionInterruptedAdd";
			else msg = "ActionInterruptedRemove";
			Dictionary.push({ Tag: "TargetCharacter", Text: CharacterNickname(C), MemberNumber: C.MemberNumber });
		} else msg = Action;

		// Replaces the action tags to build the phrase
		Dictionary.push({ Tag: "SourceCharacter", Text: CharacterNickname(Player), MemberNumber: Player.MemberNumber });
		Dictionary.push({ Tag: "DestinationCharacter", Text: CharacterNickname(C), MemberNumber: C.MemberNumber });
		if (StruggleProgressPrevItem != null) Dictionary.push({ Tag: "PrevAsset", AssetName: StruggleProgressPrevItem.Asset.Name });
		if (StruggleProgressNextItem != null) Dictionary.push({ Tag: "NextAsset", AssetName: StruggleProgressNextItem.Asset.Name });
		if (C.FocusGroup != null) Dictionary.push({ Tag: "FocusAssetGroup", AssetGroupName: C.FocusGroup.Name });

		// Prepares the item packet to be sent to other players in the chatroom
		ChatRoomCharacterItemUpdate(C);

		// Sends the result to the server and leaves the dialog if we need to
		ServerSend("ChatRoomChat", { Content: msg, Type: "Action", Dictionary: Dictionary });
		if (LeaveDialog && (CurrentCharacter != null)) DialogLeave();

	}
}

/**
 * Updates an item on character for everyone in a chat room - replaces ChatRoomCharacterUpdate to cut on the lag.
 * @param {Character} C - Character to update.
 * @param {string} [Group] - Item group to update.
 * @returns {void} - Nothing.
 */
function ChatRoomCharacterItemUpdate(C, Group) {
	if ((Group == null) && (C.FocusGroup != null)) Group = C.FocusGroup.Name;
	if ((CurrentScreen == "ChatRoom") && (Group != null)) {
		if (ChatRoomData && ChatRoomData.Character) {
			// Single item updates aren't sent back to the source member, so update the ChatRoomData accordingly
			if (ChatRoomData && ChatRoomData.Character) {
				const characterIndex = ChatRoomData.Character.findIndex((char) => char.MemberNumber === C.MemberNumber);
				if (characterIndex !== -1) {
					ChatRoomData.Character[characterIndex] = C;
				}
			}
		}

		const Item = InventoryGet(C, Group);
		const P = {};
		P.Target = C.MemberNumber;
		P.Group = Group;
		P.Name = (Item != null) ? Item.Asset.Name : undefined;
		P.Color = ((Item != null) && (Item.Color != null)) ? Item.Color : "Default";
		P.Difficulty = (Item != null) ? Item.Difficulty - Item.Asset.Difficulty : SkillGetWithRatio("Bondage");
		P.Property = ((Item != null) && (Item.Property != null)) ? Item.Property : undefined;
		P.Craft = ((Item != null) && (Item.Craft != null)) ? Item.Craft : undefined;
		ServerSend("ChatRoomCharacterItemUpdate", P);
	}
}

/**
 * Publishes a custom action to the chat
 * @param {string} msg - Tag of the action to send
 * @param {boolean} LeaveDialog - Whether or not the dialog should be left.
 * @param {ChatMessageDictionary} Dictionary - Dictionary of tags and data to send
 *     to the room.
 * @returns {void} - Nothing.
 */
function ChatRoomPublishCustomAction(msg, LeaveDialog, Dictionary) {
	if (CurrentScreen == "ChatRoom") {
		ServerSend("ChatRoomChat", { Content: msg, Type: "Action", Dictionary: Dictionary });
		const C = CharacterGetCurrent();
		if (C) ChatRoomCharacterItemUpdate(C);
		if (LeaveDialog && (C != null)) DialogLeave();
	}
}

/**
 * Pushes the new character data/appearance to the server.
 * @param {Character} C - Character to update.
 * @returns {void} - Nothing.
 */
function ChatRoomCharacterUpdate(C) {
	if (ChatRoomAllowCharacterUpdate) {
		var data = {
			ID: (C.ID == 0) ? Player.OnlineID : C.AccountName.replace("Online-", ""),
			ActivePose: C.ActivePose,
			Appearance: ServerAppearanceBundle(C.Appearance)
		};
		ServerSend("ChatRoomCharacterUpdate", data);
	}
}
/**
 * Checks if the message contains mentions of the character. Case-insensitive.
 * @param {Character} C - Character to check mentions of
 * @param {string} msg - The message to check for mentions
 * @returns {boolean} - msg contains mention of C
 */
function ChatRoomMessageMentionsCharacter(C, msg) {
	const nameParts = C.Name.toLowerCase().split(/\b/gu);
	const msgParts = msg.toLowerCase().split(/\b/gu);
	for (let i = 0; i < msgParts.length - (nameParts.length - 1); i++) {
		if (msgParts[i] === nameParts[0]) {
			let match = true;
			for (let j = 0; j < nameParts.length; j++) {
				if (msgParts[i + j] !== nameParts[j]) {
					match = false;
					break;
				}
			}
			if (match) return true;
		}
	}
	return false;
}

/**
 * Escapes a given string.
 * @param {string} str - Text to escape.
 * @returns {string} - Escaped string.
 */
function ChatRoomHTMLEntities(str) {
	return String(str).replace(/&/g, '&amp;').replace(/</g, '&lt;').replace(/>/g, '&gt;').replace(/"/g, '&quot;');
}

/**
 * Check is the player is either the sender of a message, or its target.
 *
 * @param {IChatRoomMessage} data - The chat message to check for involvment.
 * @returns {boolean} true if the player is involved, false otherwise.
 */
function ChatRoomMessageInvolvesPlayer(data) {
	return (data.Sender == Player.MemberNumber
		|| Array.isArray(data.Dictionary) && data.Dictionary.some(d => {
			return /^((Target|Destination|Source)Character(Name)?|ItemMemberNumber)$/u.test(d.Tag)
				&& d.MemberNumber === Player.MemberNumber;
		}));
}

/**
 * Checks whether the given character's interactions are impacted by the player's sensory-deprivation.
 *
 * @param {Character} character - The character to check.
 * @returns true if the player is sensory-deprived from character, false otherwise.
 */
function ChatRoomIsCharacterImpactedBySensoryDeprivation(character) {
	return PreferenceIsPlayerInSensDep(ChatRoomSenseDepBypass) && character.MemberNumber != Player.MemberNumber && (!ChatRoomSenseDepBypass || !ChatRoomCharacterDrawlist.includes(character));
}

/** @type {ChatRoomMessageExtractor[]} */
var ChatRoomMessageExtractors = [
	ChatRoomMessageDefaultMetadataExtractor,
];

/**
 * Global list of handlers for incoming messages.
 * @type {ChatRoomMessageHandler[]}
 * */
var ChatRoomMessageHandlers = [
	{
		Description: "Reset minigame on room updates",
		Priority: -210,
		Callback: (data, _sender, _msg) => {
			if (data.Type === "Action" && data.Content === "ServerUpdateRoom")
				OnlineGameReset();
			return false;
		}
	},
	{
		Description: "Ghosted player handling",
		Priority: -200,
		Callback: (data, _sender, _msg, __metadata) => {
			if (data.Type === "Action" && data.Content === "ServerUpdateRoom")
				return false;

			if (Player.GhostList.indexOf(data.Sender) >= 0)
				return true;
		}
	},
	{
		Description: "Process status messages",
		Priority: -100,
		Callback: (data, sender, _msg) => {
			if (data.Type == "Status") {
				ChatRoomStatusUpdateLocalCharacter(sender, data.Content);
				return true;
			}
		}
	},
	{
		Description: "Break leash after a server disconnect",
		Priority: -100,
		Callback: (data, sender, _msg) => {
			if (data.Type === "Action" && data.Content.startsWith("ServerDisconnect") && sender.MemberNumber == ChatRoomLeashPlayer)
				ChatRoomLeashPlayer = null;
			return false;
		}
	},
	{
		Description: "Process hidden messages",
		Priority: -1,
		Callback: (data, sender, _msg) => {
			if (data.Type === "Hidden")
				return ChatRoomMessageProcessHidden(data, sender);
		}
	},
	{
		Description: "Emote messages formatting",
		Priority: 0,
		Callback: (data, _sender, msg, metadata) => {
			if (data.Type === "Emote") {
				if (msg.indexOf('*') === 0) {
					// **-message, yank starting *
					msg = msg.substring(1);
				} else {
					// *-message, prepend sender name and a space if needed
					const sep = (msg.indexOf("'") === 0 || msg.indexOf(",") === 0);
					msg = metadata.senderName + (!sep ? " " : "") + msg;
				}
			}

			return { msg: msg };
		}
	},
	{
		Description: "Sensory-deprivation processing",
		Priority: 100,
		Callback: (data, sender, msg, metadata) => {
			if (data.Type == "Emote") {
				// Player is under sensory-dep, replace every character name from the message with the placeholder
				if (ChatRoomIsCharacterImpactedBySensoryDeprivation(sender)) {
					metadata.senderName = DialogFindPlayer("Someone");

					for (const C of ChatRoomCharacter) {
						if (C && C.Name && C.ID != 0 && (!ChatRoomSenseDepBypass || !ChatRoomCharacterDrawlist.includes(C))) {
							const nick = CharacterNickname(C);
							let s = C.Name;
							if (nick) {
								s += "|" + nick;
							}

							// Hopefully there are no regex characters to escape from that pattern :-S
							const r = new RegExp(s, "ig");
							msg = msg.replace(r, DialogFindPlayer("Someone"));
						}
					}
				}
			}

			if (data.Type == "Chat") {
				// Garble the sender name if needed
				if (ChatRoomIsCharacterImpactedBySensoryDeprivation(sender)) {
					if (Player.GetDeafLevel() >= 4)
						metadata.senderName = DialogFindPlayer("Someone");
					else
						metadata.senderName = SpeechGarble(sender, metadata.senderName, true);
				}

				msg = SpeechGarble(sender, msg);
			}

			return { msg: msg };
		}
	},
	{
		Description: "Save chats and whispers to the chat log",
		Priority: 110,
		Callback: (data, sender, msg, metadata) => {
			if (data.Type == "Chat" || data.Type == "Whisper") {
				ChatRoomChatLog.push({ Chat: SpeechGarble(sender, data.Content, true), Garbled: msg, Original: data.Content, SenderName: metadata.senderName, SenderMemberNumber: sender.MemberNumber, Time: CommonTime() });
				if (ChatRoomChatLog.length > 6) ChatRoomChatLog.splice(0, 1);
			}
			return false;
		}
	},
	{
		Description: "Handle action visual effects",
		Priority: 120,
		Callback: (data, sender, msg, metadata) => {
			if (data.Type !== "Action")
				return false;

			if (metadata.ShockIntensity >= 0 && metadata.TargetCharacter == Player) {
				const duration = (Math.random() + metadata.ShockIntensity) * 500;
				DrawFlashScreen("#FFFFFF", duration, 500);
			}
			return false;
		}
	},
	{
		Description: "Hide automatic actions that don't involve the player, per preferences",
		Priority: 200,
		Callback: (data, sender, msg, metadata) => {
			if (data.Type !== "Action")
				return false;

			const IsPlayerInvolved = ChatRoomMessageInvolvesPlayer(data);
			if (metadata.Automatic && !IsPlayerInvolved && !Player.ChatSettings.ShowAutomaticMessages)
				return true;
			return false;
		}
	},
	{
		Description: "Handle stimulation events",
		Priority: 210,
		Callback: (data, sender, msg, metadata) => {
			if (data.Type !== "Action")
				return false;

<<<<<<< HEAD
			const IsPlayerInvolved = ChatRoomMessageInvolvesPlayer(data);
			if (["HelpKneelDown", "HelpStandUp"].includes(data.Content) && IsPlayerInvolved)
				ChatRoomStimulationMessage("Kneel");
=======
			// Checks if the message is a notification about the user entering or leaving the room
			var MsgEnterLeave = "";
			var MsgNonDialogue = "";
			if ((data.Type == "Action") && (msg.startsWith("ServerEnter") || msg.startsWith("ServerLeave") || msg.startsWith("ServerDisconnect") || msg.startsWith("ServerBan") || msg.startsWith("ServerKick")))
				MsgEnterLeave = " ChatMessageEnterLeave";
			if ((data.Type != "Chat" && data.Type != "Whisper" && data.Type != "Emote"))
				MsgNonDialogue = " ChatMessageNonDialogue";

			if (msg.startsWith("ServerDisconnect") && SenderCharacter.MemberNumber == ChatRoomLeashPlayer) ChatRoomLeashPlayer = null;

			// Replace actions by the content of the dictionary
			if (data.Type && ((data.Type == "Action") || (data.Type == "ServerMessage"))) {
				if ((data.Type == "ServerMessage") && (msg.substring(0, 20) == "OwnerRuleBlockScreen")) msg = "OwnerRuleBlockScreen";
				if (data.Type == "ServerMessage") msg = "ServerMessage" + msg;
				var orig_msg = msg;
				msg = DialogFindPlayer(msg);
				if (data.Dictionary) {
					const dictionary = ChatRoomSortDictionary(data.Dictionary);
					var SourceCharacter = null;
					let TargetCharacter = null;
					let TargetMemberNumber = null;
					let ActivityName = null;
					var GroupName = null;
					let ActivityCounter = 1;
					var Automatic = false;
					var ShockIntensity = -1;
					for (let D = 0; D < dictionary.length; D++) {

						// If there's a member number in the dictionary packet, we use that number to alter the chat message
						if (dictionary[D].MemberNumber) {

							// Alters the message displayed in the chat room log, and stores the source & target in case they're required later
							if ((msg == "SourceCharacter entered.") || (msg == "SourceCharacter left.") || (msg == "SourceCharacter disconnected.")) {
								for (let T = 0; T < ChatRoomCharacter.length; T++)
									if (ChatRoomCharacter[T].MemberNumber == dictionary[D].MemberNumber) {
										let Nick = CharacterNickname(ChatRoomCharacter[T]);
										if (Nick != ChatRoomCharacter[T].Name) Nick = Nick + " [" + ChatRoomCharacter[T].Name + "]";
										msg = msg.replace(dictionary[D].Tag, Nick);
										break;
									}
							}
							else if ((dictionary[D].Tag == "DestinationCharacter") || (dictionary[D].Tag == "DestinationCharacterName")) {
								TargetMemberNumber = dictionary[D].MemberNumber;
								for (let T = 0; T < ChatRoomCharacter.length; T++)
									if (ChatRoomCharacter[T].MemberNumber == dictionary[D].MemberNumber)
										TargetCharacter = ChatRoomCharacter[T];
								msg = msg.replace(dictionary[D].Tag, ((SenderCharacter.MemberNumber == dictionary[D].MemberNumber) && (dictionary[D].Tag == "DestinationCharacter")) ? DialogFindPlayer("Her") : (PreferenceIsPlayerInSensDep(ChatRoomSenseDepBypass) && dictionary[D].MemberNumber != Player.MemberNumber && (!ChatRoomSenseDepBypass || !ChatRoomCharacterDrawlist.includes(TargetCharacter)) ? DialogFindPlayer("Someone").toLowerCase() : ChatRoomHTMLEntities(dictionary[D].Text) + DialogFindPlayer("'s")));
							}
							else if ((dictionary[D].Tag == "TargetCharacter") || (dictionary[D].Tag == "TargetCharacterName")) {
								TargetMemberNumber = dictionary[D].MemberNumber;
								for (let T = 0; T < ChatRoomCharacter.length; T++)
									if (ChatRoomCharacter[T].MemberNumber == dictionary[D].MemberNumber)
										TargetCharacter = ChatRoomCharacter[T];
								msg = msg.replace(dictionary[D].Tag, ((SenderCharacter.MemberNumber == dictionary[D].MemberNumber) && (dictionary[D].Tag == "TargetCharacter")) ? DialogFindPlayer("Herself") : (PreferenceIsPlayerInSensDep(ChatRoomSenseDepBypass) && dictionary[D].MemberNumber != Player.MemberNumber && (!ChatRoomSenseDepBypass || !ChatRoomCharacterDrawlist.includes(TargetCharacter)) ? DialogFindPlayer("Someone").toLowerCase() : ChatRoomHTMLEntities(dictionary[D].Text)));
							}
							else if (dictionary[D].Tag == "SourceCharacter") {
								for (let T = 0; T < ChatRoomCharacter.length; T++)
									if (ChatRoomCharacter[T].MemberNumber == dictionary[D].MemberNumber)
										SourceCharacter = ChatRoomCharacter[T];
								msg = msg.replace(dictionary[D].Tag, (PreferenceIsPlayerInSensDep(ChatRoomSenseDepBypass) && (dictionary[D].MemberNumber != Player.MemberNumber) && (!ChatRoomSenseDepBypass || !ChatRoomCharacterDrawlist.includes(SourceCharacter))) ? DialogFindPlayer("Someone") : ChatRoomHTMLEntities(dictionary[D].Text));
							}
						}
						else if (dictionary[D].TextToLookUp) msg = msg.replace(dictionary[D].Tag, DialogFindPlayer(ChatRoomHTMLEntities(dictionary[D].TextToLookUp)).toLowerCase());
						else if (dictionary[D].AssetName) {
							for (let A = 0; A < Asset.length; A++)
								if (Asset[A].Name == dictionary[D].AssetName) {
									msg = msg.replace(dictionary[D].Tag, Asset[A].DynamicDescription(SourceCharacter || Player).toLowerCase());
									ActivityName = Asset[A].DynamicActivity(SourceCharacter || Player);
									break;
								}
						}
						else if (dictionary[D].AssetGroupName) {
							const G = AssetGroupGet('Female3DCG', dictionary[D].AssetGroupName);
							if (G) {
								msg = msg.replace(dictionary[D].Tag, G.Description.toLowerCase());
								GroupName = dictionary[D].AssetGroupName;
							}
						}
						else if (dictionary[D].ActivityCounter) ActivityCounter = dictionary[D].ActivityCounter;
						else if (dictionary[D].Automatic) Automatic = true;
						else if (dictionary[D].ShockIntensity != undefined) ShockIntensity = dictionary[D].ShockIntensity;
						else if (msg != null) msg = msg.replace(dictionary[D].Tag, ChatRoomHTMLEntities(dictionary[D].Text));
					}

					// Trigger a shock if the player is a target
					if (ShockIntensity >= 0 && TargetCharacter == Player) {
						const duration = (Math.random() + ShockIntensity) * 500;
						DrawFlashScreen("#FFFFFF", duration, 500);
					}
>>>>>>> 7fca33b0

			return false;
		}
	},
	{
		Description: "Arousal processing",
		Priority: 210,
		Callback: (data, sender, msg, metadata) => {
			if (!["Action", "ServerMessage", "Activity"].includes(data.Type))
				return false;
			const arousalEnabled = (Player.ArousalSettings && (Player.ArousalSettings.Active == "Hybrid" || Player.ArousalSettings.Active == "Automatic"));

			AsylumGGTSActivity(sender, metadata.TargetCharacter, metadata.ActivityName, metadata.GroupName, metadata.ActivityCounter);

			// If another player is using an item which applies an activity on the current player, apply the effect here
			if (arousalEnabled && metadata.ActivityName && metadata.TargetMemberNumber
					&& (metadata.TargetMemberNumber === Player.MemberNumber) && (sender.MemberNumber !== Player.MemberNumber))
				ActivityEffect(sender, Player, metadata.ActivityName, metadata.GroupName, metadata.ActivityCounter);
			return false;
		}
	},
	{
		Description: "Hide anything per sensory deprivation rules",
		Priority: 300,
		Callback: (data, sender, msg, metadata) => {
			const IsPlayerInvolved = ChatRoomMessageInvolvesPlayer(data);

			const IsPlayerInSensoryDep = Player.ImmersionSettings.SenseDepMessages
				&& PreferenceIsPlayerInSensDep()
				&& Player.GetDeafLevel() >= 4
				&& (!ChatRoomSenseDepBypass || !ChatRoomCharacterDrawlist.includes(sender));

			// When the player is in total sensory deprivation, hide messages if the player is not involved
			const IsPlayerMentioned = ChatRoomMessageMentionsCharacter(Player, msg);
			if (IsPlayerInSensoryDep && !IsPlayerInvolved && !IsPlayerMentioned)
				return true;

			return false;
		}
	},
	{
		Description: "Hide sexual activity messages, per preferences",
		Priority: 310,
		Callback: (data, sender, msg, metadata) => {
			if (data.Type === "Activity" && (Player.ChatSettings != null) && (Player.ChatSettings.ShowActivities != null) && !Player.ChatSettings.ShowActivities)
				return true;
			return false;
		}
	},
	{
		Description: "Audio system hook for sound effects",
		Priority: 500,
		Callback: (data, sender, msg, metadata) => {
			if (["Activity", "Action", "ServerMessage"].includes(data.Type))
				AudioPlaySoundForChatMessage(data);
			return false;
		}
	},
	{
		Description: "Raise a notification if required",
		Priority: 500,
		Callback: (data, sender, msg, metadata) => {
			const IsPlayerInvolved = ChatRoomMessageInvolvesPlayer(data);
			if ((["Action", "Activity"].includes(data.Type) && IsPlayerInvolved && Player.NotificationSettings.ChatMessage.Activity)
					|| (data.Type === "Chat" && Player.NotificationSettings.ChatMessage.Normal)
					|| (data.Type === "Whisper" && Player.NotificationSettings.ChatMessage.Whisper)
					|| (Player.NotificationSettings.ChatMessage.Mention && ChatRoomMessageMentionsCharacter(Player, msg)))
				ChatRoomNotificationRaiseChatMessage(sender, msg);
			return false;
		}
	},
	{
		Description: "Push message to the chat",
		Priority: 500,
		Callback: (data, sender, msg, metadata) => {
			ChatRoomMessageDisplay(data, msg, sender, metadata);
			return false;
		}
	}
];

/**
 * Adds a function to the list of message extractors.
 *
 * @see ChatRoomMessageExtractor for more info.
 *
 * @param {ChatRoomMessageExtractor} func - The extractor to register
 */
function ChatRoomRegisterMessageExtractor(func) {
	if (typeof func !== "function") {
		console.error("Invalid message extractor registration");
		return;
	}

	ChatRoomMessageExtractors.push(func);
}

/**
 * Adds a function to the list of message handlers
 *
 * @see ChatRoomMessageHandler for more info.
 *
 * @param {ChatRoomMessageHandler} handler - The handler to register
 */
function ChatRoomRegisterMessageHandler(handler) {
	if (!handler || typeof handler.Priority !== "number" || typeof handler.Callback !== "function") {
		console.error("Invalid message handler registration");
		return;
	}

	ChatRoomMessageHandlers.push(handler);
}

/**
 * Performs the processing for an hidden message.
 *
 * @param {IChatRoomMessage} data
 * @param {Character} SenderCharacter
 */
function ChatRoomMessageProcessHidden(data, SenderCharacter) {
	if (data.Content == "RuleInfoGet") ChatRoomGetLoadRules(SenderCharacter);
	else if (data.Content == "RuleInfoSet") ChatRoomSetLoadRules(SenderCharacter, data.Dictionary);
	else if (data.Content.startsWith("StruggleAssist")) {
		let A = parseInt(data.Content.substr("StruggleAssist".length));
		if ((A >= 1) && (A <= 7)) {
			ChatRoomStruggleAssistTimer = CurrentTime + 60000;
			ChatRoomStruggleAssistBonus = A;
		}
	}
	else if (data.Content == "SlowStop") {
		ChatRoomSlowtimer = CurrentTime + 45000;
		ChatRoomSlowStop = true;
	}
	else if (data.Content.startsWith("MaidDrinkPick")) {
		let A = parseInt(data.Content.substr("MaidDrinkPick".length));
		if ((A == 0) || (A == 5) || (A == 10)) MaidQuartersOnlineDrinkPick(data.Sender, A);
	}
	else if (data.Content.startsWith("PayQuest")) {
		const money = parseInt(data.Content.substring(8));
		ChatRoomPayQuest(data.Sender, money);
	}
	else if (data.Content.startsWith("OwnerRule") || data.Content.startsWith("LoverRule")) {
		ChatRoomSetRule(data);
	}
	else if (data.Content == "HoldLeash") {
		if (SenderCharacter.MemberNumber != ChatRoomLeashPlayer && ChatRoomLeashPlayer != null) {
			ServerSend("ChatRoomChat", { Content: "RemoveLeash", Type: "Hidden", Target: ChatRoomLeashPlayer });
		}
		if (ChatRoomCanBeLeashedBy(SenderCharacter.MemberNumber, Player)) {
			ChatRoomLeashPlayer = SenderCharacter.MemberNumber;
		} else {
			ServerSend("ChatRoomChat", { Content: "RemoveLeash", Type: "Hidden", Target: SenderCharacter.MemberNumber });
		}
	}
	else if (data.Content == "StopHoldLeash") {
		if (SenderCharacter.MemberNumber == ChatRoomLeashPlayer) {
			ChatRoomLeashPlayer = null;
		}
	}
	else if (data.Content == "PingHoldLeash") {
		// The dom will ping all players on her leash list and ones that no longer have her as their leasher will remove it
		if (SenderCharacter.MemberNumber != ChatRoomLeashPlayer || !ChatRoomCanBeLeashedBy(SenderCharacter.MemberNumber, Player)) {
			ServerSend("ChatRoomChat", { Content: "RemoveLeash", Type: "Hidden", Target: SenderCharacter.MemberNumber });
		}
	}
	else if (data.Content == "RemoveLeash" || data.Content == "RemoveLeashNotFriend") {
		if (ChatRoomLeashList.indexOf(SenderCharacter.MemberNumber) >= 0) {
			ChatRoomLeashList.splice(ChatRoomLeashList.indexOf(SenderCharacter.MemberNumber), 1);
		}
	}
	else if (data.Content == "GiveLockpicks") DialogLentLockpicks = true;
	else if (data.Content == "RequestFullKinkyDungeonData") {
		KinkyDungeonStreamingPlayers.push(SenderCharacter.MemberNumber);
		if (CurrentScreen == "KinkyDungeon")
			KinkyDungeonSendData(KinkyDungeonPackData(true, true, true, true));
	}
	else if (data.Content == "TakeSuitcase") {
		if (!Player.CanInteract() && ServerChatRoomGetAllowItem(SenderCharacter, Player)) {
			let misc = InventoryGet(Player, "ItemMisc");
			if (KidnapLeagueSearchingPlayers.length == 0) {
				if (misc && misc.Asset && misc.Asset.Name == "BountySuitcase") {
					KidnapLeagueSearchFinishTime = CommonTime() + KidnapLeagueSearchFinishDuration;
					ChatRoomPublishCustomAction("OnlineBountySuitcaseStart", true, [
						{ Tag: "SourceCharacter", Text: CharacterNickname(SenderCharacter), MemberNumber: SenderCharacter.MemberNumber },
						{ Tag: "DestinationCharacterName", Text: CharacterNickname(Player), MemberNumber: Player.MemberNumber },
					]);
				} else if (misc && misc.Asset && misc.Asset.Name == "BountySuitcaseEmpty") {
					KidnapLeagueSearchFinishTime = CommonTime() + KidnapLeagueSearchFinishDuration;
					ChatRoomPublishCustomAction("OnlineBountySuitcaseStartOpened", true, [
						{ Tag: "SourceCharacter", Text: CharacterNickname(SenderCharacter), MemberNumber: SenderCharacter.MemberNumber },
						{ Tag: "DestinationCharacterName", Text: CharacterNickname(Player), MemberNumber: Player.MemberNumber },
					]);
				}
			} else {
				ServerSend("ChatRoomGame", {
					OnlineBounty: {
						finishTime: KidnapLeagueSearchFinishTime,
						target: SenderCharacter.MemberNumber,
					}
				});
			}
			if (!KidnapLeagueSearchingPlayers.includes(SenderCharacter.MemberNumber)) {
				KidnapLeagueSearchingPlayers.push(SenderCharacter.MemberNumber);
			}

		}
	}
	else if (data.Content == "ReceiveSuitcaseMoney") {
		ChatRoomReceiveSuitcaseMoney();
	} else if (data.Content.substr(0, 4) == "GGTS") {
		AsylumGGTSHiddenMessage(SenderCharacter, data.Content, data);
	}
	return true;
}

/**
 * Extracts the metadata and message substitutions from a message's dictionary.
 *
 * @param {IChatRoomMessage} data - The message to parse.
 * @param {Character} SenderCharacter - The resolved character that sent that message.
 * @returns {{ metadata: object, substitutions: string[][] }}
 */
function ChatRoomMessageDefaultMetadataExtractor(data, SenderCharacter) {
	const substitutions = [];
	const meta = {};

	meta.senderName = CharacterNickname(SenderCharacter);

	if (!data.Dictionary)
		return { metadata: meta, substitutions: substitutions };

	const dictionary = ChatRoomSortDictionary(data.Dictionary);
	for (let entry of dictionary) {

		// If there's a member number in the dictionary packet, we use that number to alter the chat message
		if (entry.MemberNumber) {

			// Alters the message displayed in the chat room log, and stores the source & target in case they're required later
			if (["ServerEnter", "ServerLeave", "ServerDisconnect"].includes(data.Content)) {
				const C = ChatRoomCharacter.find(c => c.MemberNumber == entry.MemberNumber);
				if (C) {
					let Nick = CharacterNickname(C);
					if (Nick != C.Name) Nick = Nick + " [" + C.Name + "]";
					substitutions.push([entry.Tag, Nick]);
				}
			}
			else if (entry.Tag == "DestinationCharacter" || entry.Tag == "DestinationCharacterName") {
				meta.TargetMemberNumber = entry.MemberNumber;
				const C = ChatRoomCharacter.find(c => c.MemberNumber == entry.MemberNumber);
				if (C)
					meta.TargetCharacter = C;
				const repl = ((SenderCharacter.MemberNumber == entry.MemberNumber) && (entry.Tag == "DestinationCharacter")) ? DialogFindPlayer("Her") : (PreferenceIsPlayerInSensDep(ChatRoomSenseDepBypass) && entry.MemberNumber != Player.MemberNumber && (!ChatRoomSenseDepBypass || !ChatRoomCharacterDrawlist.includes(meta.TargetCharacter)) ? DialogFindPlayer("Someone").toLowerCase() : ChatRoomHTMLEntities(entry.Text) + DialogFindPlayer("'s"));
				substitutions.push([entry.Tag, repl]);
			}
			else if (entry.Tag == "TargetCharacter" || entry.Tag == "TargetCharacterName") {
				meta.TargetMemberNumber = entry.MemberNumber;
				const C = ChatRoomCharacter.find(c => c.MemberNumber == entry.MemberNumber);
				if (C)
					meta.TargetCharacter = C;
				const repl = ((SenderCharacter.MemberNumber == entry.MemberNumber) && (entry.Tag == "TargetCharacter")) ? DialogFindPlayer("Herself") : (PreferenceIsPlayerInSensDep(ChatRoomSenseDepBypass) && entry.MemberNumber != Player.MemberNumber && (!ChatRoomSenseDepBypass || !ChatRoomCharacterDrawlist.includes(meta.TargetCharacter)) ? DialogFindPlayer("Someone").toLowerCase() : ChatRoomHTMLEntities(entry.Text));
				substitutions.push([entry.Tag, repl]);
			}
			else if (entry.Tag == "SourceCharacter") {
				const C = ChatRoomCharacter.find(c => c.MemberNumber == entry.MemberNumber);
				if (C)
					meta.SourceCharacter = C;
				const repl = (PreferenceIsPlayerInSensDep(ChatRoomSenseDepBypass) && (entry.MemberNumber != Player.MemberNumber) && (!ChatRoomSenseDepBypass || !ChatRoomCharacterDrawlist.includes(meta.SourceCharacter))) ? DialogFindPlayer("Someone") : ChatRoomHTMLEntities(entry.Text);
				substitutions.push([entry.Tag, repl]);
			}
		}

		else if (entry.TextToLookUp) {
			const repl = DialogFindPlayer(ChatRoomHTMLEntities(entry.TextToLookUp)).toLowerCase();
			substitutions.push([entry.Tag, repl]);
		}
		else if (entry.AssetName) {
			const A = Asset.find(a => a.Name === entry.AssetName);
			if (A) {
				meta.ActivityName = A.DynamicActivity(meta.SourceCharacter || Player);
				const repl = A.DynamicDescription(meta.SourceCharacter || Player).toLowerCase();
				substitutions.push([entry.Tag, repl]);
			}
		}
		else if (entry.AssetGroupName) {
			const G = AssetGroupGet('Female3DCG', entry.AssetGroupName);
			if (G) {
				meta.GroupName = entry.AssetGroupName;
				const repl = G.Description.toLowerCase();
				substitutions.push([entry.Tag, repl]);
			}
		}
		else if (entry.Tag === "ActivityName") meta.ActivityName = entry.Text;
		else if (entry.Tag === "ActivityGroup") meta.ActivityGroup = entry.Text;
		else if (entry.Tag === "ChatRoomName") {
			const repl = ChatSearchMuffle(entry.Text);
			substitutions.push([entry.Tag, repl]);
		}
		else if (entry.ActivityCounter) meta.ActivityCounter = entry.ActivityCounter;
		else if (entry.Automatic) meta.Automatic = true;
		else if (entry.ShockIntensity != undefined) meta.ShockIntensity = entry.ShockIntensity;
		else
			substitutions.push([entry.Tag, ChatRoomHTMLEntities(entry.Text)]);
	}
	return { metadata: meta, substitutions: substitutions };
}

/**
 * Performs the required substitutions on the given message
 *
 * @param {string} msg - The string to perform the substitutions on.
 * @param {string[][]} substitutions - An array of {string, string} subtitutions.
 */
function ChatRoomMessagePerformSubstitutions(msg, substitutions) {
	if (typeof msg !== "string")
		return "";

	for (const [tag, subst] of substitutions) {
		msg = msg.replace(tag, subst);
	}
	return msg;
}

/**
 * Extracts all metadata and substitutions requested by a message.
 *
 * This goes through ChatRoomMessageExtractors and calls them in order
 * on the recieved message, collecting their output (metadata & tag substitutions).
 *
 * @param {IChatRoomMessage} data
 * @param {Character} sender
 */
function ChatRoomMessageRunExtractors(data, sender) {
	if (!data || !sender) return {};

	let metadata = {};
	let substitutions = [];

	ChatRoomMessageExtractors.forEach(extractor => {
		let extracted = extractor(data, sender);

		if (extracted.metadata && typeof extracted.metadata === "object")
			Object.assign(metadata, extracted.metadata);
		if (extracted.substitutions && Array.isArray(extracted.substitutions))
			substitutions = substitutions.concat(extracted.substitutions);
	});

	return { metadata, substitutions };
}

/**
 * Run the message handlers on a given message.
 *
 * This runs a message and its metadata through the prioritized list
 * of ChatRoomMessageHandlers, and stops processing if one of them
 * requests it, ignoring the rest.
 *
 * @param {"pre"|"post"} type - The type of processing to perform
 * @param {IChatRoomMessage} data - The recieved message
 * @param {Character} sender - The actual message sender character object
 * @param {string} msg - The escaped message, likely different from data.Contents
 * @param {any} metadata - The message metadata, only available for post-handlers
 */
function ChatRoomMessageRunHandlers(type, data, sender, msg, metadata) {
	if (!['pre', 'post'].includes(type) || !data || !sender) return;

	// Gather the handlers for the requested processing and sort by priority
	const handlers = ChatRoomMessageHandlers.filter(proc => (type === "pre" && proc.Priority < 0 || type === "post" && proc.Priority >= 0));
	handlers.sort((a, b) => a.Priority - b.Priority);

	// Go through the handlers and show them the message
	const originalMsg = msg;
	const skips = [];
	for (const handler of handlers) {
		// Check if one of the handlers wanted us to skip an oncoming handler
		if (skips.some(s => s(handler)))
			continue;

		const ret = handler.Callback(data, sender, msg, metadata);

		if (typeof ret === "boolean") {
			// Handler wishes to filter, and true means we should stop
			if (ret)
				return true;
			// Fallthrough, keep processing
		} else if (typeof ret === "object") {
			// Handler wishes to transform, collect their result and continue
			const { msg: newMsg, skip: skip } = ret;
			if (newMsg) msg = newMsg;
			if (skip) skips.push(skip);
		}
	}

	// If the message was transformed, return it, otherwise just say we're fine
	return msg === originalMsg ? false : msg;
}

/**
 * Handles the reception of a chatroom message.
 *
 * @see ChatRoomMessageHandler for more information
 * @param {IChatRoomMessage} data - Message object containing things like the message type, sender, content, etc.
 * @returns {void} - Nothing.
 */
function ChatRoomMessage(data) {

	// Make sure the message is valid (needs a Sender and Content)
	if (typeof data !== "object" || typeof data.Content !== "string" || typeof data.Sender !== "number")
		return;

	// Make sure the sender is in the room
	const SenderCharacter = ChatRoomCharacter.find(c => c.MemberNumber == data.Sender);

	// Sender is not in room, skip message
	if (!SenderCharacter) return;

	// Replace < and > characters to prevent HTML injections
	let msg = data.Content ? ChatRoomHTMLEntities(data.Content) : "";

	const preHandlers = ChatRoomMessageRunHandlers("pre", data, SenderCharacter, msg);
	if (typeof preHandlers === "boolean" && preHandlers)
		return;
	else if (typeof preHandlers === "string")
		msg = preHandlers;

	// Hidden messages don't go any further
	if (data.Type === "Hidden") return;

	// Metadata extracted from the message's dictionary
	const { metadata, substitutions } = ChatRoomMessageRunExtractors(data, SenderCharacter);

	// Substitute actions and server messages for their fulltext version
	switch (data.Type) {
		case "Action":
			msg = DialogFindPlayer(msg);
			break;

		case "ServerMessage":
			msg = DialogFindPlayer("ServerMessage" + msg);
			break;

		case "Activity":
			msg = ActivityDictionaryText(msg);
			break;
	}

	// Apply requested substitutions
	msg = ChatRoomMessagePerformSubstitutions(msg, substitutions);

	ChatRoomMessageRunHandlers("post", data, SenderCharacter, msg, metadata);
}

/**
 * Update the Chat log with the recieved message
 *
 * @param {IChatRoomMessage} data
 * @param {string} msg
 * @param {Character} SenderCharacter
 * @param {object} metadata
 * @returns {void}
 */
function ChatRoomMessageDisplay(data, msg, SenderCharacter, metadata) {
	// Prepares the HTML tags
	switch (data.Type) {
		case "Chat":
		case "Whisper": {
			let senderTag = '<span class="ChatMessageName" style="color:' + (SenderCharacter.LabelColor || 'gray');
			if (data.Type == "Whisper") senderTag += '; font-style: italic';
			senderTag += ';">';
			senderTag += metadata.senderName;
			senderTag += ':</span> ';

			msg = senderTag + msg;
		}
			break;

		case "Action":
		case "Activity":
			msg = "(" + msg + ")";
			break;

		case "ServerMessage":
			msg = "<b>" + msg + "</b>";
			break;

		case "LocalMessage":
			// Local messages can have HTML embedded in them
			msg = data.Content;
			break;

		case "Emote":
			msg = "*" + msg + "*";
			break;

		default:
			console.warn(`unknown message type ${data.Type}, ignoring`);
			return;
	}

	// Checks if the message is a notification about the user entering or leaving the room
	let MsgEnterLeave = "";
	let MsgNonDialogue = "";
	if ((data.Type == "Action") && (msg.startsWith("ServerEnter") || msg.startsWith("ServerLeave") || msg.startsWith("ServerDisconnect") || msg.startsWith("ServerBan") || msg.startsWith("ServerKick")))
		MsgEnterLeave = " ChatMessageEnterLeave";
	if ((data.Type != "Chat" && data.Type != "Whisper" && data.Type != "Emote"))
		MsgNonDialogue = " ChatMessageNonDialogue";

	// Adds the message and scrolls down unless the user has scrolled up
	var div = document.createElement("div");
	div.setAttribute('class', 'ChatMessage ChatMessage' + data.Type + MsgEnterLeave + MsgNonDialogue);
	div.setAttribute('data-time', ChatRoomCurrentTime());
	div.setAttribute('data-sender', data.Sender);
	if (data.Type == "Emote" || data.Type == "Action" || data.Type == "Activity")
		div.setAttribute('style', 'background-color:' + ChatRoomGetTransparentColor(SenderCharacter.LabelColor) + ';');
	div.innerHTML = msg;

	if (typeof data.Timeout === 'number' && data.Timeout > 0) setTimeout(() => div.remove(), data.Timeout);

	// Returns the focus on the chat box
	var Refocus = document.activeElement.id == "InputChat";
	var ShouldScrollDown = ElementIsScrolledToEnd("TextAreaChatLog");
	if (document.getElementById("TextAreaChatLog") != null) {
		document.getElementById("TextAreaChatLog").appendChild(div);
		if (ShouldScrollDown) ElementScrollToEnd("TextAreaChatLog");
		if (Refocus) ElementFocus("InputChat");
	}
}

/**
 * Adds a character into the chat room.
 * @param {Character} newCharacter - The new character to be added to the chat room.
 * @param {object} newRawCharacter - The raw character data of the new character as it was received from the server.
 * @returns {void} - Nothing
 */
function ChatRoomAddCharacterToChatRoom(newCharacter, newRawCharacter)
{
	if (newCharacter == null || newRawCharacter == null) { return; }

	// Update the chat room characters
	let characterIndex = ChatRoomCharacter.findIndex(x => x.MemberNumber == newCharacter.MemberNumber);
	if (characterIndex >= 0) // If we found an existing entry...
	{
		// Update it
		ChatRoomCharacter[characterIndex] = newCharacter;
	}
	else // If we didn't update existing data...
	{
		// Push a new entry
		ChatRoomCharacter.push(newCharacter);
	}

	// Update chat room data backup
	characterIndex = ChatRoomData.Character.findIndex(x => x.MemberNumber == newRawCharacter.MemberNumber);
	if (characterIndex >= 0) // If we found an existing entry...
	{
		// Update it
		ChatRoomData.Character[characterIndex] = newRawCharacter;
	}
	else // If we didn't update existing data...
	{
		// Push a new entry
		ChatRoomData.Character.push(newRawCharacter);
	}

}

/**
 * Handles the reception of the complete room data from the server.
 * @param {IChatRoomSyncMessage} chatRoomProperties - Room object containing the updated chatroom data.
 * @returns {boolean} - Returns true if the passed properties are valid and false if they're invalid.
 */
function ChatRoomValidateProperties(chatRoomProperties)
{
	return chatRoomProperties != null && typeof chatRoomProperties === "object"
		&& chatRoomProperties.Name != null && typeof chatRoomProperties.Name === "string"
		&& chatRoomProperties.Description != null && typeof chatRoomProperties.Description === "string"
		&& Array.isArray(chatRoomProperties.Admin)
		&& Array.isArray(chatRoomProperties.Ban)
		&& chatRoomProperties.Background != null && typeof chatRoomProperties.Background === "string"
		&& chatRoomProperties.Limit != null && typeof chatRoomProperties.Limit === "number"
		&& chatRoomProperties.Locked != null && typeof chatRoomProperties.Locked === "boolean"
		&& chatRoomProperties.Private != null && typeof chatRoomProperties.Private === "boolean"
		&& Array.isArray(chatRoomProperties.BlockCategory);
}

/**
 * Handles the reception of the new room data from the server.
 * @param {IChatRoomSyncMessage} data - Room object containing the updated chatroom data.
 * @returns {void} - Nothing.
 */
function ChatRoomSync(data) {
	if (data == null || (typeof data !== "object")) {
		return;
	}

	if(ChatRoomValidateProperties(data) == false) // If the room data we received is invalid...
	{
		// Instantly leave the chat room again
		DialogLentLockpicks = false;
		ChatRoomClearAllElements();
		ChatRoomSetLastChatRoom("");
		ServerSend("ChatRoomLeave", "");
		ChatSearchMessage = "ErrorInvalidRoomProperties";
		CommonSetScreen("Online", "ChatSearch");
		return;
	}

	// Loads the room
	if ((CurrentScreen != "ChatRoom") && (CurrentScreen != "ChatAdmin") && (CurrentScreen != "Appearance") && (CurrentModule != "Character")) {
		if (ChatRoomPlayerCanJoin) {
			ChatRoomPlayerCanJoin = false;
			CommonSetScreen("Online", "ChatRoom");
		} else return;
	}

	// Treat chatroom updates from ourselves as if the updated characters had sent them
	const trustedUpdate = data.SourceMemberNumber === Player.MemberNumber;

	// Load the characters
	ChatRoomCharacter = [];
	for (let C = 0; C < data.Character.length; C++) {
		const sourceMemberNumber = trustedUpdate ? data.Character[C].MemberNumber : data.SourceMemberNumber;
		const Char = CharacterLoadOnline(data.Character[C], sourceMemberNumber);
		ChatRoomCharacter.push(Char);
	}

	// Keeps a copy of the previous version
	ChatRoomData = data;
	if (ChatRoomData.Game != null) {
		ChatRoomGame = ChatRoomData.Game;
		OnlineGameReset();
	}

	// Check whether the player's last chatroom data needs updating
	ChatRoomCheckForLastChatRoomUpdates();

	// Reloads the online game statuses if needed
	OnlineGameLoadStatus();

	// The allowed menu actions may have changed
	ChatRoomMenuBuild();
}


/**
 * Handles the reception of the character data of a single player from the server.
 * @param {object} data - object containing the character's data.
 * @returns {void} - Nothing.
 */
function ChatRoomSyncCharacter(data) {
	if (data == null || (typeof data !== "object")) {
		return;
	}

	const newCharacter = CharacterLoadOnline(data.Character, data.SourceMemberNumber);
	ChatRoomAddCharacterToChatRoom(newCharacter, data.Character);

}

/**
 * Handles the reception of the character data of a newly joined player from the server.
 * @param {object} data - object containing the joined character's data.
 * @returns {void} - Nothing.
 */
function ChatRoomSyncMemberJoin(data) {
	if (data == null || (typeof data !== "object")) {
		return;
	}

	//Load the character to the chat room
	const newCharacter = CharacterLoadOnline(data.Character, data.SourceMemberNumber);
	ChatRoomAddCharacterToChatRoom(newCharacter, data.Character);

	if (Array.isArray(data.WhiteListedBy)) {
		for (const MemberNumber of data.WhiteListedBy) {
			for (const character of Character) {
				if (character.MemberNumber === MemberNumber && Array.isArray(character.WhiteList) && character.ID != 0) {
					if (!character.WhiteList.includes(newCharacter.MemberNumber)) {
						character.WhiteList.push(newCharacter.MemberNumber);
						character.WhiteList.sort((a, b) => a - b);
					}
				}
			}
		}
	}
	if (Array.isArray(data.BlackListedBy)) {
		for (const MemberNumber of data.BlackListedBy) {
			for (const character of Character) {
				if (character.MemberNumber === MemberNumber && Array.isArray(character.BlackList) && character.ID != 0) {
					if (!character.BlackList.includes(newCharacter.MemberNumber)) {
						character.BlackList.push(newCharacter.MemberNumber);
						character.BlackList.sort((a, b) => a - b);
					}
				}
			}
		}
	}

	// After Join Actions
	if (ChatRoomNotificationRaiseChatJoin(newCharacter)) {
		NotificationRaise(NotificationEventType.CHATJOIN, { characterName: newCharacter.Name });
	}
	if (ChatRoomLeashList.includes(newCharacter.MemberNumber)) {
		// Ping to make sure they are still leashed
		ServerSend("ChatRoomChat", { Content: "PingHoldLeash", Type: "Hidden", Target: newCharacter.MemberNumber });
	}
	// Check whether the player's last chatroom data needs updating
	ChatRoomCheckForLastChatRoomUpdates();
	// The allowed menu actions may have changed
	ChatRoomMenuBuild();

}

/**
 * Handles the reception of the leave notification of a player from the server.
 * @param {object} data - Room object containing the leaving character's member number.
 * @returns {void} - Nothing.
 */
function ChatRoomSyncMemberLeave(data) {
	if (data == null || (typeof data !== "object")) {
		return;
	}

	// Remove the character
	ChatRoomCharacter = ChatRoomCharacter.filter(x => x.MemberNumber != data.SourceMemberNumber);
	ChatRoomData.Character = ChatRoomData.Character.filter(x => x.MemberNumber != data.SourceMemberNumber);

	// Check whether the player's last chatroom data needs updating
	ChatRoomCheckForLastChatRoomUpdates();

	// The allowed menu actions may have changed
	ChatRoomMenuBuild();

}

/**
 * Handles the reception of the room properties from the server.
 * @param {object} data - Room object containing the updated chatroom properties.
 * @returns {void} - Nothing.
 */
function ChatRoomSyncRoomProperties(data) {
	if (data == null || (typeof data !== "object")) {
		return;
	}

	if(ChatRoomValidateProperties(data) == false) // If the room data we received is invalid...
	{
		// Instantly leave the chat room again
		DialogLentLockpicks = false;
		ChatRoomClearAllElements();
		ChatRoomSetLastChatRoom("");
		ServerSend("ChatRoomLeave", "");
		ChatSearchMessage = "ErrorInvalidRoomProperties";
		CommonSetScreen("Online", "ChatSearch");
		return;
	}

	// Copy the received properties to chat room data
	Object.assign(ChatRoomData, data);

	if (ChatRoomData.Game != null) ChatRoomGame = ChatRoomData.Game;

	// Check whether the player's last chatroom data needs updating
	ChatRoomCheckForLastChatRoomUpdates();

	// Reloads the online game statuses if needed
	OnlineGameLoadStatus();

	// The allowed menu actions may have changed
	ChatRoomMenuBuild();

}

/**
 * Handles the swapping of two players by a room administrator.
 * @param {object} data - Object containing the member numbers of the swapped characters.
 * @returns {void} - Nothing.
 */
function ChatRoomSyncSwapPlayers(data) {
	if (data == null || (typeof data !== "object")) {
		return;
	}

	// Update the chat room characters
	let index1 = ChatRoomCharacter.findIndex(x => (x.MemberNumber == data.MemberNumber1));
	let index2 = ChatRoomCharacter.findIndex(x => (x.MemberNumber == data.MemberNumber2));

	if(index1 >= 0 && index2 >= 0) // If we found both characters to swap...
	{
		//Swap them
		let bufferCharacter = ChatRoomCharacter[index1];
		ChatRoomCharacter[index1] = ChatRoomCharacter[index2];
		ChatRoomCharacter[index2] = bufferCharacter;
	}

	// Update the chat room data backup
	index1 = ChatRoomData.Character.findIndex(x => x.MemberNumber == data.MemberNumber1);
	index2 = ChatRoomData.Character.findIndex(x => x.MemberNumber == data.MemberNumber2);

	if(index1 >= 0 && index2 >= 0) // If we found both entries to swap...
	{
		//Swap them
		let bufferCharacter = ChatRoomData.Character[index1];
		ChatRoomData.Character[index1] = ChatRoomData.Character[index2];
		ChatRoomData.Character[index2] = bufferCharacter;
	}

}

/**
 * Handles the moving of a player by a room administrator.
 * @param {object} data - Object containing the member numbers of the swapped characters.
 * @returns {void} - Nothing.
 */
function ChatRoomSyncMovePlayer(data) {
	if (data == null || (typeof data !== "object")) {
		return;
	}

	let moveOffset = 0;
	switch(data.Direction)
	{
		case "Left": moveOffset = -1; break;
		case "Right": moveOffset = 1; break;
		default: moveOffset = 0; break;
	}

	// Update the chat room characters
	let index = ChatRoomCharacter.findIndex(x => x.MemberNumber == data.TargetMemberNumber);
	if(index >= 0 && index < ChatRoomCharacter.length &&
		index+moveOffset >= 0 && index+moveOffset < ChatRoomCharacter.length) // If we found the character to move and the moving is valid...
	{
		//Move it
		let bufferCharacter = ChatRoomCharacter[index];
		ChatRoomCharacter[index] = ChatRoomCharacter[index+moveOffset];
		ChatRoomCharacter[index+moveOffset] = bufferCharacter;
	}

	// Update the chat room data backup
	index = ChatRoomData.Character.findIndex(x => x.MemberNumber == data.TargetMemberNumber);
	if(index >= 0 && index < ChatRoomCharacter.length &&
		index+moveOffset >= 0 && index+moveOffset < ChatRoomCharacter.length) // If we found the entry to move and the moving is valid...
	{
		//Move it
		let bufferCharacter = ChatRoomData.Character[index];
		ChatRoomData.Character[index] = ChatRoomData.Character[index+moveOffset];
		ChatRoomData.Character[index+moveOffset] = bufferCharacter;
	}

}

/**
 * Handles the swapping of two players by a room administrator.
 * @param {object} data - Object containing the member numbers of the swapped characters.
 * @returns {void} - Nothing.
 */
function ChatRoomSyncReorderPlayers(data) {
	if (data == null || (typeof data !== "object")) {
		return;
	}

	let newChatRoomCharacter = [];
	let newChatRoomDataCharacter = [];
	let index = 0;

	for(let i=0; i<data.PlayerOrder.length; i++) // For every player to reorder...
	{
		//Chat Room Characters
		index = ChatRoomCharacter.findIndex(x => x.MemberNumber == data.PlayerOrder[i]);
		newChatRoomCharacter.push(ChatRoomCharacter.splice(index, 1)[0]);

		//Chat Room Data Backup
		index = ChatRoomData.Character.findIndex(x => x.MemberNumber == data.PlayerOrder[i]);
		newChatRoomDataCharacter.push(ChatRoomData.Character.splice(index, 1)[0]);

	}

	if(ChatRoomCharacter.length > 0) // If we forgot about some characters for some reason...
	{
		//Push the missed entries to the end
		Array.prototype.push.apply(newChatRoomCharacter, ChatRoomCharacter);
	}
	if(ChatRoomData.Character.length > 0) // If we forgot about some entries for some reason...
	{
		//Push the missed entries to the end
		Array.prototype.push.apply(newChatRoomDataCharacter, ChatRoomData.Character);
	}

	//Update the origin arrays
	ChatRoomCharacter = newChatRoomCharacter;
	ChatRoomData.Character = newChatRoomDataCharacter;

}

/**
 * Updates a single character in the chatroom
 * @param {object} data - Data object containing the new character data.
 * @returns {void} - Nothing.
 */
function ChatRoomSyncSingle(data) {

	// Sets the chat room character data
	if ((data == null) || (typeof data !== "object")) return;
	if ((data.Character == null) || (typeof data.Character !== "object")) return;
	for (let C = 0; C < ChatRoomCharacter.length; C++)
		if (ChatRoomCharacter[C].MemberNumber == data.Character.MemberNumber)
			ChatRoomCharacter[C] = CharacterLoadOnline(data.Character, data.SourceMemberNumber);

	// Keeps a copy of the previous version
	for (let C = 0; C < ChatRoomData.Character.length; C++)
		if (ChatRoomData.Character[C].MemberNumber == data.Character.MemberNumber)
			ChatRoomData.Character[C] = data.Character;

}

/**
 * Updates a single character's expression in the chatroom.
 * @param {object} data - Data object containing the new character expression data.
 * @returns {void} - Nothing.
 */
function ChatRoomSyncExpression(data) {
	if ((data == null) || (typeof data !== "object") || (data.Group == null) || (typeof data.Group !== "string")) return;
	for (let C = 0; C < ChatRoomCharacter.length; C++)
		if (ChatRoomCharacter[C].MemberNumber == data.MemberNumber) {

			// Changes the facial expression
			for (let A = 0; A < ChatRoomCharacter[C].Appearance.length; A++)
				if ((ChatRoomCharacter[C].Appearance[A].Asset.Group.Name == data.Group) && (ChatRoomCharacter[C].Appearance[A].Asset.Group.AllowExpression))
					if ((data.Name == null) || (ChatRoomCharacter[C].Appearance[A].Asset.Group.AllowExpression.indexOf(data.Name) >= 0)) {
						if (!ChatRoomCharacter[C].Appearance[A].Property) ChatRoomCharacter[C].Appearance[A].Property = {};
						if (ChatRoomCharacter[C].Appearance[A].Property.Expression != data.Name) {
							ChatRoomCharacter[C].Appearance[A].Property.Expression = data.Name;
							CharacterRefresh(ChatRoomCharacter[C], false);
						}
					}

			// Keeps a copy of the previous version
			for (let C = 0; C < ChatRoomData.Character.length; C++)
				if (ChatRoomData.Character[C].MemberNumber == data.MemberNumber)
					ChatRoomData.Character[C].Appearance = ChatRoomCharacter[C].Appearance;
			return;

		}
}

/**
 * Updates a single character's pose in the chatroom.
 * @param {object} data - Data object containing the new character pose data.
 * @returns {void} - Nothing.
 */
function ChatRoomSyncPose(data) {
	if ((data == null) || (typeof data !== "object")) return;
	for (let C = 0; C < ChatRoomCharacter.length; C++)
		if (ChatRoomCharacter[C].MemberNumber == data.MemberNumber) {

			// Sets the active pose
			ChatRoomCharacter[C].ActivePose = data.Pose;
			CharacterRefresh(ChatRoomCharacter[C], false);

			// Keeps a copy of the previous version
			for (let C = 0; C < ChatRoomData.Character.length; C++)
				if (ChatRoomData.Character[C].MemberNumber == data.MemberNumber)
					ChatRoomData.Character[C].ActivePose = data.Pose;
			return;

		}
}

/**
 * Updates a single character's arousal progress in the chatroom.
 * @param {object} data - Data object containing the new character arousal data.
 * @returns {void} - Nothing.
 */
function ChatRoomSyncArousal(data) {
	if ((data == null) || (typeof data !== "object")) return;
	for (let C = 0; C < ChatRoomCharacter.length; C++)
		if ((ChatRoomCharacter[C].MemberNumber == data.MemberNumber) && (ChatRoomCharacter[C].ArousalSettings != null)) {

			// Sets the orgasm count & progress
			ChatRoomCharacter[C].ArousalSettings.OrgasmTimer = data.OrgasmTimer;
			ChatRoomCharacter[C].ArousalSettings.OrgasmCount = data.OrgasmCount;
			ChatRoomCharacter[C].ArousalSettings.Progress = data.Progress;
			ChatRoomCharacter[C].ArousalSettings.ProgressTimer = data.ProgressTimer;
			if ((ChatRoomCharacter[C].ArousalSettings.AffectExpression == null) || ChatRoomCharacter[C].ArousalSettings.AffectExpression) ActivityExpression(ChatRoomCharacter[C], ChatRoomCharacter[C].ArousalSettings.Progress);

			// Keeps a copy of the previous version
			for (let C = 0; C < ChatRoomData.Character.length; C++)
				if (ChatRoomData.Character[C].MemberNumber == data.MemberNumber) {
					ChatRoomData.Character[C].ArousalSettings.OrgasmTimer = data.OrgasmTimer;
					ChatRoomData.Character[C].ArousalSettings.OrgasmCount = data.OrgasmCount;
					ChatRoomData.Character[C].ArousalSettings.Progress = data.Progress;
					ChatRoomData.Character[C].ArousalSettings.ProgressTimer = data.ProgressTimer;
					ChatRoomData.Character[C].Appearance = ChatRoomCharacter[C].Appearance;
				}
			return;

		}
}


/**
 * Updates a single item on a specific character in the chatroom.
 * @param {object} data - Data object containing the data pertaining to the singular item to update.
 * @returns {void} - Nothing.
 */
function ChatRoomSyncItem(data) {
	if ((data == null) || (typeof data !== "object") || (data.Source == null) || (typeof data.Source !== "number") || (data.Item == null) || (typeof data.Item !== "object") || (data.Item.Target == null) || (typeof data.Item.Target !== "number") || (data.Item.Group == null) || (typeof data.Item.Group !== "string")) return;
	for (let C = 0; C < ChatRoomCharacter.length; C++)
		if (ChatRoomCharacter[C].MemberNumber === data.Item.Target) {

			const updateParams = ValidationCreateDiffParams(ChatRoomCharacter[C], data.Source);
			const previousItem = InventoryGet(ChatRoomCharacter[C], data.Item.Group);
			const newItem = ServerBundledItemToAppearanceItem(ChatRoomCharacter[C].AssetFamily, data.Item);

			let { item, valid } = ValidationResolveAppearanceDiff(previousItem, newItem, updateParams);

			ChatRoomAllowCharacterUpdate = false;

			if (!item || (previousItem && previousItem.Asset.Name !== item.Asset.Name)) {
				InventoryRemove(ChatRoomCharacter[C], data.Item.Group, false);
			}

			if (item) {

				// Puts the item on the character and apply the craft & property
				CharacterAppearanceSetItem(ChatRoomCharacter[C], data.Item.Group, item.Asset, item.Color, item.Difficulty, null, false);
				if (item.Craft != null)
					for (let Char of ChatRoomCharacter)
						if (Char.MemberNumber === data.Source)
							InventoryCraft(Char, ChatRoomCharacter[C], data.Item.Group, item.Craft, false);
				InventoryGet(ChatRoomCharacter[C], data.Item.Group).Property = item.Property;

				/** @type {AppearanceDiffMap} */
				const diffMap = {};
				for (const appearanceItem of ChatRoomCharacter[C].Appearance) {
					const groupName = appearanceItem.Asset.Group.Name;
					if (groupName === data.Item.Group) {
						diffMap[groupName] = [previousItem, appearanceItem];
					} else {
						diffMap[groupName] = [appearanceItem, appearanceItem];
					}
				}

				const cyclicBlockSanitizationResult = ValidationResolveCyclicBlocks(ChatRoomCharacter[C].Appearance, diffMap);
				ChatRoomCharacter[C].Appearance = cyclicBlockSanitizationResult.appearance;
				valid = valid && cyclicBlockSanitizationResult.valid;
			}

			ChatRoomAllowCharacterUpdate = true;

			// If the update was invalid, send a correction update
			if (ChatRoomCharacter[C].ID === 0 && !valid) {
				console.warn(`Invalid appearance update to group ${data.Item.Group}. Updating with sanitized appearance.`);
				ChatRoomCharacterUpdate(ChatRoomCharacter[C]);
			} else {
				CharacterRefresh(ChatRoomCharacter[C]);
			}

			// Keeps the change in the chat room data and allows the character to be updated again
			for (let R = 0; R < ChatRoomData.Character.length; R++) {
				if (ChatRoomData.Character[R].MemberNumber == data.Item.Target)
					ChatRoomData.Character[R].Appearance = ChatRoomCharacter[C].Appearance;
			}

			return;
		}
}

/**
 * Refreshes the chat log elements for Player
 * @returns {void} - Nothing.
 */
function ChatRoomRefreshChatSettings() {
	if (Player.ChatSettings) {
		for (let property in Player.ChatSettings)
			ElementSetDataAttribute("TextAreaChatLog", property, Player.ChatSettings[property]);
		if (Player.GameplaySettings &&
			(Player.GameplaySettings.SensDepChatLog == "SensDepNames" || Player.GameplaySettings.SensDepChatLog == "SensDepTotal" || Player.GameplaySettings.SensDepChatLog == "SensDepExtreme") &&
			(Player.GetDeafLevel() >= 3) &&
			(Player.GetBlindLevel() >= 3)) {
			ElementSetDataAttribute("TextAreaChatLog", "EnterLeave", "Hidden");
		}
		if (Player.GameplaySettings && (Player.GameplaySettings.SensDepChatLog == "SensDepTotal" || Player.GameplaySettings.SensDepChatLog == "SensDepExtreme") && (Player.GetDeafLevel() >= 3) && (Player.GetBlindLevel() >= 3)) {
			ElementSetDataAttribute("TextAreaChatLog", "DisplayTimestamps", "false");
			ElementSetDataAttribute("TextAreaChatLog", "ColorNames", "false");
			ElementSetDataAttribute("TextAreaChatLog", "ColorActions", "false");
			ElementSetDataAttribute("TextAreaChatLog", "ColorEmotes", "false");
			ElementSetDataAttribute("TextAreaChatLog", "ColorActivities", "false");
			ElementSetDataAttribute("TextAreaChatLog", "MemberNumbers", "Never");
		}
	}
}

/**
 * Shows the current character's profile (Information Sheet screen)
 * @returns {void} - Nothing.
 */
function DialogViewProfile() {
	if (CurrentCharacter != null) {
		const C = CurrentCharacter;
		DialogLeave();
		InformationSheetLoadCharacter(C);
	}
}

/**
 * Brings the player into the main hall and starts the maid punishment sequence
 * @returns {void}
 */
function DialogCallMaids() {
	ChatRoomSlowtimer = 0;
	ChatRoomSlowStop = false;
	ChatRoomClearAllElements();
	ChatRoomSetLastChatRoom("");
	ServerSend("ChatRoomLeave", "");
	CommonSetScreen("Room", "MainHall");
	if (!Player.RestrictionSettings || !Player.RestrictionSettings.BypassNPCPunishments) {
		MainHallPunishFromChatroom();
	}
}


/**
 * Triggered when the player assists another player to struggle out, the bonus is evasion / 2 + 1, with penalties if
 * the player is restrained.
 * @returns {void} - Nothing.
 */
function ChatRoomStruggleAssist() {
	var Dictionary = [];
	Dictionary.push({ Tag: "SourceCharacter", Text: CharacterNickname(Player), MemberNumber: Player.MemberNumber });
	Dictionary.push({ Tag: "TargetCharacter", Text: CharacterNickname(CurrentCharacter), MemberNumber: CurrentCharacter.MemberNumber });
	var Bonus = SkillGetLevelReal(Player, "Evasion") / 2 + 1;
	if (!Player.CanInteract()) {
		if (InventoryItemHasEffect(InventoryGet(Player, "ItemArms"), "Block", true)) Bonus = Bonus / 1.5;
		if (InventoryItemHasEffect(InventoryGet(Player, "ItemHands"), "Block", true)) Bonus = Bonus / 1.5;
		if (!Player.CanTalk()) Bonus = Bonus / 1.25;
	}
	ServerSend("ChatRoomChat", { Content: "StruggleAssist", Type: "Action", Dictionary: Dictionary });
	ServerSend("ChatRoomChat", { Content: "StruggleAssist" + Math.round(Bonus).toString(), Type: "Hidden", Target: CurrentCharacter.MemberNumber });
	DialogLeave();
}

/**

 * Triggered when the player assists another player to by giving lockpicks
 * @returns {void} - Nothing.
 */
function ChatRoomGiveLockpicks() {
	var Dictionary = [];
	Dictionary.push({ Tag: "SourceCharacter", Text: CharacterNickname(Player), MemberNumber: Player.MemberNumber });
	Dictionary.push({ Tag: "TargetCharacter", Text: CharacterNickname(CurrentCharacter), MemberNumber: CurrentCharacter.MemberNumber });
	ServerSend("ChatRoomChat", { Content: "GiveLockpicks", Type: "Action", Dictionary: Dictionary });
	ServerSend("ChatRoomChat", { Content: "GiveLockpicks", Type: "Hidden", Target: CurrentCharacter.MemberNumber });
	DialogLeave();
}

/*
 * Triggered when the player grabs another player's leash
 * @returns {void} - Nothing.
 */
function ChatRoomHoldLeash() {
	var Dictionary = [];
	Dictionary.push({ Tag: "SourceCharacter", Text: CharacterNickname(Player), MemberNumber: Player.MemberNumber });
	Dictionary.push({ Tag: "TargetCharacter", Text: CharacterNickname(CurrentCharacter), MemberNumber: CurrentCharacter.MemberNumber });
	ServerSend("ChatRoomChat", { Content: "HoldLeash", Type: "Action", Dictionary: Dictionary });
	ServerSend("ChatRoomChat", { Content: "HoldLeash", Type: "Hidden", Target: CurrentCharacter.MemberNumber });
	if (ChatRoomLeashList.indexOf(CurrentCharacter.MemberNumber) < 0)
		ChatRoomLeashList.push(CurrentCharacter.MemberNumber);
	DialogLeave();
}

/**
 * Triggered when the player lets go of another player's leash
 * @returns {void} - Nothing.
 */
function ChatRoomStopHoldLeash() {
	var Dictionary = [];
	Dictionary.push({ Tag: "SourceCharacter", Text: CharacterNickname(Player), MemberNumber: Player.MemberNumber });
	Dictionary.push({ Tag: "TargetCharacter", Text: CharacterNickname(CurrentCharacter), MemberNumber: CurrentCharacter.MemberNumber });
	ServerSend("ChatRoomChat", { Content: "StopHoldLeash", Type: "Action", Dictionary: Dictionary });
	ServerSend("ChatRoomChat", { Content: "StopHoldLeash", Type: "Hidden", Target: CurrentCharacter.MemberNumber });
	if (ChatRoomLeashList.indexOf(CurrentCharacter.MemberNumber) >= 0)
		ChatRoomLeashList.splice(ChatRoomLeashList.indexOf(CurrentCharacter.MemberNumber), 1);
	DialogLeave();
}

/**
 * Triggered when a dom enters the room
 * @returns {void} - Nothing.
 */
function ChatRoomPingLeashedPlayers(NoBeep) {
	if (ChatRoomLeashList && ChatRoomLeashList.length > 0) {
		for (let P = 0; P < ChatRoomLeashList.length; P++) {
			ServerSend("ChatRoomChat", { Content: "PingHoldLeash", Type: "Hidden", Target: ChatRoomLeashList[P] });
			ServerSend("AccountBeep", { MemberNumber: ChatRoomLeashList[P], BeepType:"Leash"});
		}
	}
}


/**
 * Triggered when a character makes another character kneel/stand.
 * @returns {void} - Nothing
 */
function ChatRoomKneelStandAssist() {
	ServerSend("ChatRoomChat", { Content: !CurrentCharacter.IsKneeling() ? "HelpKneelDown" : "HelpStandUp", Type: "Action", Dictionary: [{ Tag: "SourceCharacter", Text: CharacterNickname(Player), MemberNumber: Player.MemberNumber }, { Tag: "TargetCharacter", Text: CharacterNickname(CurrentCharacter), MemberNumber: CurrentCharacter.MemberNumber }] });
	CharacterSetActivePose(CurrentCharacter, !CurrentCharacter.IsKneeling() ? "Kneel" : "BaseLower", false);
	ChatRoomCharacterUpdate(CurrentCharacter);
}

/**
 * Triggered when a character stops another character from leaving.
 * @returns {void} - Nothing
 */
function ChatRoomStopLeave() {
	var Dictionary = [];
	Dictionary.push({ Tag: "SourceCharacter", Text: CharacterNickname(Player), MemberNumber: Player.MemberNumber });
	Dictionary.push({ Tag: "TargetCharacter", Text: CharacterNickname(CurrentCharacter), MemberNumber: CurrentCharacter.MemberNumber });
	ServerSend("ChatRoomChat", { Content: "SlowStop", Type: "Action", Dictionary: Dictionary });
	ServerSend("ChatRoomChat", { Content: "SlowStop", Type: "Hidden", Target: CurrentCharacter.MemberNumber });
	DialogLeave();
}

/**
 * Sends an administrative command to the server for the chat room from the character dialog.
 * @param {string} ActionType - Type of action performed.
 * @param {boolean | string} [Publish=true] - Whether or not the action should be published.
 * @returns {void} - Nothing
 */
function ChatRoomAdminAction(ActionType, Publish) {
	if ((CurrentCharacter != null) && (CurrentCharacter.MemberNumber != null) && ChatRoomPlayerIsAdmin()) {
		if (ActionType == "Move") {
			ChatRoomMoveTarget = CurrentCharacter.MemberNumber;
		} else {
			ServerSend("ChatRoomAdmin", { MemberNumber: CurrentCharacter.MemberNumber, Action: ActionType, Publish: (Publish !== false && Publish !== "false") });
		}
		DialogLeave();
	}
}

/**
 * Sends an administrative command to the server from the chat text field.
 * @param {string} ActionType - Type of action performed.
 * @param {string} Argument - Target number of the action.
 * @returns {void} - Nothing
 */
function ChatRoomAdminChatAction(ActionType, Argument) {
	if (ChatRoomPlayerIsAdmin()) {
		var C = parseInt(Argument);
		if (!isNaN(C) && (C > 0) && (C != Player.MemberNumber))
			ServerSend("ChatRoomAdmin", { MemberNumber: C, Action: ActionType });
	}
}

/**
 * Gets the player's current time as a string.
 * @returns {string} - The player's current local time as a string.
 */
function ChatRoomCurrentTime() {
	var D = new Date();
	return ("0" + D.getHours()).substr(-2) + ":" + ("0" + D.getMinutes()).substr(-2);
}

/**
 * Gets a transparent version of the specified hex color.
 * @param {HexColor} Color - Hex color code.
 * @returns {string} - A transparent version of the specified hex color in the rgba format.
 */
function ChatRoomGetTransparentColor(Color) {
	if (!Color) return "rgba(128,128,128,0.1)";
	const R = Color.substring(1, 3);
	const G = Color.substring(3, 5);
	const B = Color.substring(5, 7);
	return "rgba(" + parseInt(R, 16) + "," + parseInt(G, 16) + "," + parseInt(B, 16) + ",0.1)";
}

/**
 * Adds or removes an online member to/from a specific list. (From the dialog menu)
 * @param {"Add" | "Remove"} Operation - Operation to perform.
 * @param {string} ListType - Name of the list to alter. (Whitelist, friendlist, blacklist, ghostlist)
 * @returns {void} - Nothing
 */
function ChatRoomListManage(Operation, ListType) {
	if (CurrentCharacter && CurrentCharacter.MemberNumber && Array.isArray(Player[ListType])) {
		ChatRoomListUpdate(Player[ListType], Operation == "Add", CurrentCharacter.MemberNumber);
	}
}

/**
 * Adds or removes an online member to/from a specific list from a typed message.
 * @param {number[]|null} List - List to add to or remove from.
 * @param {boolean} Adding - If TRUE adding to the list, if FALSE removing from the list.
 * @param {string} Argument - Member number to add/remove.
 * @returns {void} - Nothing
 */
function ChatRoomListManipulation(List, Adding, Argument) {
	var C = parseInt(Argument);
	if (!isNaN(C) && (C > 0) && (C != Player.MemberNumber)) {
		ChatRoomListUpdate(List, Adding, C);
	}
}

/**
 * Updates character lists for the player and saves the change
 * @param {number[]} list - The array of member numbers to update
 * @param {boolean} adding - If TRUE adding to the list, if FALSE removing from the list
 * @param {number} memberNumber - The member number to add/remove
 * @returns {void} - Nothing
 */
function ChatRoomListUpdate(list, adding, memberNumber) {
	if (adding && list.indexOf(memberNumber) < 0) {
		list.push(memberNumber);
	}
	else if (!adding && list.indexOf(memberNumber) >= 0) {
		list.splice(list.indexOf(memberNumber), 1);
	}

	const triggeredOperations = ChatRoomListOperationTriggers().find(w => w.list == list && w.adding == adding);
	if (triggeredOperations) {
		triggeredOperations.triggers.forEach(op => {
			ChatRoomListUpdate(op.list, op.add, memberNumber);
		});
	}

	if (list == Player.GhostList) {
		const C = Character.find(Char => Char.MemberNumber == memberNumber);
		if (C) {
			CharacterRefresh(C, false);
		}
	}

	ServerPlayerRelationsSync();
	setTimeout(() => ChatRoomCharacterUpdate(Player), 5000);
}

/**
 * Handles reception of data pertaining to if applying an item is allowed.
 * @param {object} data - Data object containing if the player is allowed to interact with a character.
 * @returns {void} - Nothing
 */
function ChatRoomAllowItem(data) {
	if ((data != null) && (typeof data === "object") && (data.MemberNumber != null) && (typeof data.MemberNumber === "number") && (data.AllowItem != null) && (typeof data.AllowItem === "boolean"))
		if (CurrentCharacter != null && CurrentCharacter.MemberNumber == data.MemberNumber && data.AllowItem !== CurrentCharacter.AllowItem) {
			console.warn(`ChatRoomGetAllowItem mismatch trying to access ${CurrentCharacter.Name} (${CurrentCharacter.MemberNumber})`);
			CurrentCharacter.AllowItem = data.AllowItem;
			CharacterSetCurrent(CurrentCharacter);
		}
}

/**
 * Triggered when the player wants to change another player's outfit.
 * @returns {void} - Nothing
 */
function DialogChangeClothes() {
	var C = CurrentCharacter;
	DialogLeave();
	CharacterAppearanceLoadCharacter(C);
}

/**
 * Triggered when the player selects an ownership dialog option. (It can change money and reputation)
 * @param {string} RequestType - Type of request being performed.
 * @returns {void} - Nothing
 */
function ChatRoomSendOwnershipRequest(RequestType) {
	if ((ChatRoomOwnershipOption == "CanOfferEndTrial") && (RequestType == "Propose")) {
		CharacterChangeMoney(Player, -100);
		DialogChangeReputation("Dominant", 10);
	}
	if ((ChatRoomOwnershipOption == "CanEndTrial") && (RequestType == "Accept")) DialogChangeReputation("Dominant", -20);
	ChatRoomOwnershipOption = "";
	ServerSend("AccountOwnership", { MemberNumber: CurrentCharacter.MemberNumber, Action: RequestType });
	if (RequestType == "Accept") DialogLeave();
}

/**
 * Triggered when the player selects an lovership dialog option. (It can change money and reputation)
 * @param {string} RequestType - Type of request being performed.
 * @returns {void} - Nothing
 */
function ChatRoomSendLovershipRequest(RequestType) {
	if ((ChatRoomLovershipOption == "CanOfferBeginWedding") && (RequestType == "Propose")) CharacterChangeMoney(Player, -100);
	if ((ChatRoomLovershipOption == "CanBeginWedding") && (RequestType == "Accept")) CharacterChangeMoney(Player, -100);
	ChatRoomLovershipOption = "";
	ServerSend("AccountLovership", { MemberNumber: CurrentCharacter.MemberNumber, Action: RequestType });
	if (RequestType == "Accept") DialogLeave();
}

/**
 * Triggered when the player picks a drink from a character's maid tray.
 * @param {string} DrinkType - Drink chosen.
 * @param {number} Money - Cost of the drink.
 * @returns {void} - Nothing
 */
function ChatRoomDrinkPick(DrinkType, Money) {
	if (ChatRoomCanTakeDrink()) {
		var Dictionary = [];
		Dictionary.push({ Tag: "SourceCharacter", Text: CharacterNickname(Player), MemberNumber: Player.MemberNumber });
		Dictionary.push({ Tag: "DestinationCharacter", Text: CharacterNickname(CurrentCharacter), MemberNumber: CurrentCharacter.MemberNumber });
		Dictionary.push({ Tag: "TargetCharacter", Text: CharacterNickname(CurrentCharacter), MemberNumber: CurrentCharacter.MemberNumber });
		ServerSend("ChatRoomChat", { Content: "MaidDrinkPick" + DrinkType, Type: "Action", Dictionary: Dictionary });
		ServerSend("ChatRoomChat", { Content: "MaidDrinkPick" + Money.toString(), Type: "Hidden", Target: CurrentCharacter.MemberNumber });
		CharacterChangeMoney(Player, Money * -1);
		DialogLeave();
	}
}

function ChatRoomSendLoverRule(RuleType, Option) { ChatRoomSendRule(RuleType, Option, "Lover"); }
function ChatRoomSendOwnerRule(RuleType, Option) { ChatRoomSendRule(RuleType, Option, "Owner"); }
function ChatRoomAdvancedRule(RuleType) { AdvancedRuleOpen(RuleType); }

/**
 * Sends a rule / restriction / punishment to the player's slave/lover client, it will be handled on the slave/lover's
 * side when received.
 * @param {string} RuleType - The rule selected.
 * @param {"Quest" | "Leave"} Option - If the rule is a quest or we should just leave the dialog.
 * @param {"Owner" | "Lover"} Sender - Type of the sender
 * @returns {void} - Nothing
 */
function ChatRoomSendRule(RuleType, Option, Sender) {
	ServerSend("ChatRoomChat", { Content: Sender + "Rule" + RuleType, Type: "Hidden", Target: CurrentCharacter.MemberNumber });
	if (Option == "Quest") {
		if (ChatRoomQuestGiven.indexOf(CurrentCharacter.MemberNumber) >= 0) ChatRoomQuestGiven.splice(ChatRoomQuestGiven.indexOf(CurrentCharacter.MemberNumber), 1);
		ChatRoomQuestGiven.push(CurrentCharacter.MemberNumber);
	}
	if ((Option == "Leave") || (Option == "Quest")) DialogLeave();
}

function ChatRoomGetLoverRule(RuleType) { return ChatRoomGetRule(RuleType, "Lover"); }
function ChatRoomGetOwnerRule(RuleType) { return ChatRoomGetRule(RuleType, "Owner"); }

/**
 * Gets a rule from the current character
 * @param {string} RuleType - The name of the rule to retrieve.
 * @param {"Owner" | "Lover"} Sender - Type of the sender
 * @returns {boolean} - The owner or lover rule corresponding to the requested rule name
 */
function ChatRoomGetRule(RuleType, Sender) {
	return LogQueryRemote(CurrentCharacter, RuleType, Sender + "Rule");
}


/**
 * Processes a rule sent to the player from her owner or from her lover.
 * @param {object} data - Received rule data object.
 * @returns {void}
 */
function ChatRoomSetRule(data) {

	// Only works if the sender is the player, and the player is fully collared
	if ((data != null) && (Player.Ownership != null) && (Player.Ownership.Stage == 1) && (Player.Ownership.MemberNumber == data.Sender)) {

		// Wardrobe/changing rules
		if (data.Content == "OwnerRuleChangeAllow") LogDelete("BlockChange", "OwnerRule");
		if (data.Content == "OwnerRuleChangeBlock1Hour") LogAdd("BlockChange", "OwnerRule", CurrentTime + 3600000);
		if (data.Content == "OwnerRuleChangeBlock1Day") LogAdd("BlockChange", "OwnerRule", CurrentTime + 86400000);
		if (data.Content == "OwnerRuleChangeBlock1Week") LogAdd("BlockChange", "OwnerRule", CurrentTime + 604800000);
		if (data.Content == "OwnerRuleChangeBlock") LogAdd("BlockChange", "OwnerRule", CurrentTime + 1000000000000);

		// Owner presence rules
		if (data.Content == "OwnerRuleTalkAllow") LogDelete("BlockTalk", "OwnerRule");
		if (data.Content == "OwnerRuleTalkBlock") LogAdd("BlockTalk", "OwnerRule");
		if (data.Content == "OwnerRuleEmoteAllow") LogDelete("BlockEmote", "OwnerRule");
		if (data.Content == "OwnerRuleEmoteBlock") LogAdd("BlockEmote", "OwnerRule");
		if (data.Content == "OwnerRuleWhisperAllow") LogDelete("BlockWhisper", "OwnerRule");
		if (data.Content == "OwnerRuleWhisperBlock") { LogAdd("BlockWhisper", "OwnerRule"); ChatRoomSetTarget(null); }
		if (data.Content == "OwnerRuleChangePoseAllow") LogDelete("BlockChangePose", "OwnerRule");
		if (data.Content == "OwnerRuleChangePoseBlock") LogAdd("BlockChangePose", "OwnerRule");
		if (data.Content == "OwnerRuleAccessSelfAllow") LogDelete("BlockAccessSelf", "OwnerRule");
		if (data.Content == "OwnerRuleAccessSelfBlock") LogAdd("BlockAccessSelf", "OwnerRule");
		if (data.Content == "OwnerRuleAccessOtherAllow") LogDelete("BlockAccessOther", "OwnerRule");
		if (data.Content == "OwnerRuleAccessOtherBlock") LogAdd("BlockAccessOther", "OwnerRule");

		// Key rules
		if (data.Content == "OwnerRuleKeyAllow") LogDelete("BlockKey", "OwnerRule");
		if (data.Content == "OwnerRuleKeyConfiscate") {InventoryConfiscateKey(); DialogLentLockpicks = false;}
		if (data.Content == "OwnerRuleKeyBlock") LogAdd("BlockKey", "OwnerRule");
		if (data.Content == "OwnerRuleSelfOwnerLockAllow") LogDelete("BlockOwnerLockSelf", "OwnerRule");
		if (data.Content == "OwnerRuleSelfOwnerLockBlock") LogAdd("BlockOwnerLockSelf", "OwnerRule");

		// Remote rules
		if (data.Content == "OwnerRuleRemoteAllow") LogDelete("BlockRemote", "OwnerRule");
		if (data.Content == "OwnerRuleRemoteAllowSelf") LogDelete("BlockRemoteSelf", "OwnerRule");
		if (data.Content == "OwnerRuleRemoteConfiscate") InventoryConfiscateRemote();
		if (data.Content == "OwnerRuleRemoteBlock") LogAdd("BlockRemote", "OwnerRule");
		if (data.Content == "OwnerRuleRemoteBlockSelf") LogAdd("BlockRemoteSelf", "OwnerRule");

		// Sent to timer cell
		let TimerCell = 0;
		if (data.Content == "OwnerRuleTimerCell5") TimerCell = 5;
		if (data.Content == "OwnerRuleTimerCell15") TimerCell = 15;
		if (data.Content == "OwnerRuleTimerCell30") TimerCell = 30;
		if (data.Content == "OwnerRuleTimerCell60") TimerCell = 60;
		if (TimerCell > 0) {
			ServerSend("ChatRoomChat", { Content: "ActionGrabbedForCell", Type: "Action", Dictionary: [{ Tag: "TargetCharacterName", Text: CharacterNickname(Player), MemberNumber: Player.MemberNumber }] });
			DialogLentLockpicks = false;
			ChatRoomClearAllElements();
			ServerSend("ChatRoomLeave", "");
			CharacterDeleteAllOnline();
			CellLock(TimerCell);
		}

		// Sent to GGTS
		let GGTS = 0;
		if (data.Content == "OwnerRuleGGTS5") GGTS = 5;
		if (data.Content == "OwnerRuleGGTS15") GGTS = 15;
		if (data.Content == "OwnerRuleGGTS30") GGTS = 30;
		if (data.Content == "OwnerRuleGGTS60") GGTS = 60;
		if (data.Content == "OwnerRuleGGTS90") GGTS = 90;
		if (data.Content == "OwnerRuleGGTS120") GGTS = 120;
		if (data.Content == "OwnerRuleGGTS180") GGTS = 180;
		if (GGTS > 0) {
			ServerSend("ChatRoomChat", { Content: "ActionGrabbedForGGTS", Type: "Action", Dictionary: [{ Tag: "TargetCharacterName", Text: CharacterNickname(Player), MemberNumber: Player.MemberNumber }] });
			DialogLentLockpicks = false;
			ChatRoomClearAllElements();
			ServerSend("ChatRoomLeave", "");
			CharacterDeleteAllOnline();
			AsylumGGTSLock(GGTS, TextGet("GGTSIntro"));
		}

		// Nickname rules
		if (data.Content == "OwnerRuleNicknameAllow") LogDelete("BlockNickname", "OwnerRule");
		if (data.Content == "OwnerRuleNicknameBlock") LogAdd("BlockNickname", "OwnerRule");

		// Collar rules
		if (data.Content == "OwnerRuleCollarRelease") {
			if ((InventoryGet(Player, "ItemNeck") != null) && (InventoryGet(Player, "ItemNeck").Asset.Name == "SlaveCollar")) {
				InventoryRemove(Player, "ItemNeck");
				ChatRoomCharacterItemUpdate(Player, "ItemNeck");
				ServerSend("ChatRoomChat", { Content: "PlayerOwnerCollarRelease", Type: "Action", Dictionary: [{Tag: "DestinationCharacterName", Text: CharacterNickname(Player), MemberNumber: Player.MemberNumber}] });
			}
			LogAdd("ReleasedCollar", "OwnerRule");
		}
		if (data.Content == "OwnerRuleCollarWear") {
			if ((InventoryGet(Player, "ItemNeck") == null) || ((InventoryGet(Player, "ItemNeck") != null) && (InventoryGet(Player, "ItemNeck").Asset.Name != "SlaveCollar"))) {
				ServerSend("ChatRoomChat", { Content: "PlayerOwnerCollarWear", Type: "Action", Dictionary: [{Tag: "TargetCharacterName", Text: CharacterNickname(Player), MemberNumber: Player.MemberNumber}] });
			}
			LogDelete("ReleasedCollar", "OwnerRule");
			LoginValidCollar();
		}

		// Advanced rules
		if (data.Content.substring(0, 20) == "OwnerRuleBlockScreen") {
			LogDeleteStarting("BlockScreen", "OwnerRule")
			LogAdd("BlockScreen" + data.Content.substring(20, 100), "OwnerRule");
		}

		// Forced labor
		if (data.Content == "OwnerRuleLaborMaidDrinks" && Player.CanTalk()) {
			CharacterSetActivePose(Player, null);
			var D = TextGet("ActionGrabbedToServeDrinksIntro");
			ServerSend("ChatRoomChat", { Content: "ActionGrabbedToServeDrinks", Type: "Action", Dictionary: [{ Tag: "TargetCharacterName", Text: CharacterNickname(Player), MemberNumber: Player.MemberNumber }] });
			DialogLentLockpicks = false;
			ChatRoomClearAllElements();
			ServerSend("ChatRoomLeave", "");
			CharacterDeleteAllOnline();
			CommonSetScreen("Room", "MaidQuarters");
			CharacterSetCurrent(MaidQuartersMaid);
			MaidQuartersMaid.CurrentDialog = D;
			MaidQuartersMaid.Stage = "205";
			MaidQuartersOnlineDrinkFromOwner = true;
		}

		ChatRoomGetLoadRules(data.Sender);

		// Switches it to a server message to announce the new rule to the player
		data.Type = "ServerMessage";
		ChatRoomMessage(data);
	}

	// Only works if the sender is the lover of the player
	if ((data != null) && Player.GetLoversNumbers().includes(data.Sender)) {
		if (data.Content == "LoverRuleSelfLoverLockAllow") LogDelete("BlockLoverLockSelf", "LoverRule");
		if (data.Content == "LoverRuleSelfLoverLockBlock") LogAdd("BlockLoverLockSelf", "LoverRule");
		if (data.Content == "LoverRuleOwnerLoverLockAllow") LogDelete("BlockLoverLockOwner", "LoverRule");
		if (data.Content == "LoverRuleOwnerLoverLockBlock") LogAdd("BlockLoverLockOwner", "LoverRule");

		ChatRoomGetLoadRules(data.Sender);

		// Switches it to a server message to announce the new rule to the player
		data.Type = "ServerMessage";
		ChatRoomMessage(data);
	}
}

/**
 * Sends quest money to the player's owner.
 * @returns {void} - Nothing
 */
function ChatRoomGiveMoneyForOwner() {
	if (ChatRoomCanGiveMoneyForOwner()) {
		ServerSend("ChatRoomChat", { Content: "ActionGiveEnvelopeToOwner", Type: "Action", Dictionary: [{ Tag: "TargetCharacterName", Text: CharacterNickname(Player), MemberNumber: Player.MemberNumber }] });
		ServerSend("ChatRoomChat", { Content: "PayQuest" + ChatRoomMoneyForOwner.toString(), Type: "Hidden", Target: CurrentCharacter.MemberNumber });
		ChatRoomMoneyForOwner = 0;
		DialogLeave();
	}
}

/**
 * Handles the reception of quest data, when payment is received.
 * @param {number} questGiverNumber
 * @param {number} paymentAmount
 * @returns {void} - Nothing
 */
function ChatRoomPayQuest(questGiverNumber, paymentAmount) {
	if (ChatRoomQuestGiven.indexOf(questGiverNumber) < 0) return;

	if (paymentAmount == null || isNaN(paymentAmount)) return;

	if (paymentAmount < 0) paymentAmount = 0;
	if (paymentAmount > 30) paymentAmount = 30;
	CharacterChangeMoney(Player, paymentAmount);
	ChatRoomQuestGiven.splice(ChatRoomQuestGiven.indexOf(questGiverNumber), 1);
}

/**
 * Triggered when online game data comes in
 * @param {object} data - Game data to process, sent to the current game handler.
 * @returns {void} - Nothing
 */
function ChatRoomOnlineBountyHandleData(data, sender) {
	if (data.finishTime && data.target == Player.MemberNumber) {
		let senderChar = ChatRoomCharacter.find(c => c.MemberNumber == sender);
		const remaining = Math.max(1, Math.ceil((data.finishTime - CommonTime()) / 60000));
		const content = ChatRoomCarryingBountyOpened(senderChar) ? "OnlineBountySuitcaseOngoingOpened" : "OnlineBountySuitcaseOngoing";
		let dict = [];
		dict.push({Tag: "TIMEREMAINING", Text: remaining.toString()});
		dict.push({Tag: "SourceCharacter", Text: CharacterNickname(senderChar), MemberNumber: senderChar.MemberNumber});
		ChatRoomMessage({ Content: content, Type: "Action", Dictionary: dict, Sender: sender });
	}
}

/**
 * Triggered when a game message comes in, we forward it to the current online game being played.
 * @param {IChatRoomGameResponse} data - Game data to process, sent to the current game handler.
 * @returns {void} - Nothing
 */
function ChatRoomGameResponse(data) {
	if (data.Data.KinkyDungeon)
		KinkyDungeonHandleData(data.Data.KinkyDungeon, data.Sender);
	else if (KidnapLeagueOnlineBountyTarget && data.Data.OnlineBounty)
		ChatRoomOnlineBountyHandleData(data.Data.OnlineBounty, data.Sender);
	else if (ChatRoomGame == "LARP") GameLARPProcess(data);
	else if (ChatRoomGame == "MagicBattle") GameMagicBattleProcess(data);
}

/**
 * Triggered when the player uses the /safeword command, we revert the character if safewords are enabled, and display
 * a warning in chat if not.
 * @returns {void} - Nothing
 */
function ChatRoomSafewordChatCommand() {
	if (DialogChatRoomCanSafeword())
		ChatRoomSafewordRevert();
	else if (CurrentScreen == "ChatRoom") {
		/** @type {IChatRoomMessage} */
		var msg = {Sender: Player.MemberNumber, Content: "SafewordDisabled", Type: "Action"};
		ChatRoomMessage(msg);
	}
}

/**
 * Triggered when the player activates her safeword to revert, we swap her appearance to the state when she entered the
 * chat room lobby, minimum permission becomes whitelist and up.
 * @returns {void} - Nothing
 */
function ChatRoomSafewordRevert() {
	if (ChatSearchSafewordAppearance != null) {
		Player.Appearance = ChatSearchSafewordAppearance.slice(0);
		Player.ActivePose = ChatSearchSafewordPose;
		CharacterRefresh(Player);
		ChatRoomCharacterUpdate(Player);
		ServerSend("ChatRoomChat", { Content: "ActionActivateSafewordRevert", Type: "Action", Dictionary: [{ Tag: "SourceCharacter", Text: CharacterNickname(Player) }] });
		if (Player.ItemPermission < 3) {
			Player.ItemPermission = 3;
			ServerAccountUpdate.QueueData({ ItemPermission: Player.ItemPermission }, true);
			setTimeout(() => ChatRoomCharacterUpdate(Player), 5000);
		}
	}
}

/**
 * Triggered when the player activates her safeword and wants to be released, we remove all bondage from her and return
 * her to the chat search screen.
 * @returns {void} - Nothing
 */
function ChatRoomSafewordRelease() {
	CharacterReleaseTotal(Player);
	CharacterRefresh(Player);
	ServerSend("ChatRoomChat", { Content: "ActionActivateSafewordRelease", Type: "Action", Dictionary: [{Tag: "SourceCharacter", Text: CharacterNickname(Player) }] });

	DialogLentLockpicks = false;
	ChatRoomClearAllElements();
	ServerSend("ChatRoomLeave", "");
	CommonSetScreen("Online", "ChatSearch");
}

/**
 * Concatenates the list of users to ban.
 * @param {boolean} IncludesBlackList - Adds the blacklist to the banlist
 * @param {boolean} IncludesGhostList - Adds the ghostlist to the banlist
 * @param {number[]} [ExistingList] - The existing Banlist, if applicable
 * @returns {number[]} Complete array of members to ban
 */
function ChatRoomConcatenateBanList(IncludesBlackList, IncludesGhostList, ExistingList) {
	var BanList = Array.isArray(ExistingList) ? ExistingList : [];
	if (IncludesBlackList) BanList = BanList.concat(Player.BlackList);
	if (IncludesGhostList) BanList = BanList.concat(Player.GhostList);
	return BanList.filter((MemberNumber, Idx, Arr) => Arr.indexOf(MemberNumber) == Idx);
}

/**
 * Concatenates the list of users for Admin list.
 * @param {boolean} IncludesOwner - Adds the owner to the admin list
 * @param {boolean} IncludesLovers - Adds lovers to the admin list
 * @param {number[]} [ExistingList] - The existing Admin list, if applicable
 * @returns {number[]} Complete array of admin members
 */
function ChatRoomConcatenateAdminList(IncludesOwner, IncludesLovers, ExistingList) {
	var AdminList = Array.isArray(ExistingList) ? ExistingList : [];
	if (IncludesOwner && (Player.Ownership != null) && (Player.Ownership.MemberNumber != null)) AdminList = AdminList.concat(Player.Ownership.MemberNumber);
	if (IncludesLovers) CommonArrayConcatDedupe(AdminList, Player.GetLoversNumbers(true));
	return AdminList.filter((MemberNumber, Idx, Arr) => Arr.indexOf(MemberNumber) == Idx);
}

/**
 * Handles a request from another player to read the player's log entries that they are permitted to read. Lovers and
 * owners can read certain entries from the player's log.
 * @param {Character|number} C - A character object representing the requester, or the account number of the requester.
 * @returns {void} - Nothing
 */
function ChatRoomGetLoadRules(C) {
	if (typeof C === "number") {
		C = ChatRoomCharacter.find(CC => CC.MemberNumber == C);
	}
	if (C == null) return;
	if (Player.Ownership && Player.Ownership.MemberNumber != null && Player.Ownership.MemberNumber == C.MemberNumber) {
		ServerSend("ChatRoomChat", {
			Content: "RuleInfoSet",
			Type: "Hidden",
			Target: C.MemberNumber,
			Dictionary: LogGetOwnerReadableRules(C.IsLoverOfPlayer()),
		});
	} else if (C.IsLoverOfPlayer()) {
		ServerSend("ChatRoomChat", {
			Content: "RuleInfoSet",
			Type: "Hidden",
			Target: C.MemberNumber,
			Dictionary: LogGetLoverReadableRules(),
		});
	}
}

/**
 * Handles a response from another player containing the rules that the current player is allowed to read.
 * @param {Character} C - Character to set the rules on
 * @param {LogRecord[]} Rule - An array of rules that the current player can read.
 * @returns {void} - Nothing
 */
function ChatRoomSetLoadRules(C, Rule) {
	if (Array.isArray(Rule)) C.Rule = Rule;
}

/**
 * Take a screenshot of all characters in the chatroom
 * @returns {void} - Nothing
 */
function ChatRoomPhotoFullRoom() {
	// Get the room dimensions
	let Space = ChatRoomCharacterCount >= 2 ? 1000 / Math.min(ChatRoomCharacterCount, 5) : 500;
	let Zoom = ChatRoomCharacterCount >= 3 && ChatRoomCharacterCount < 6 ? Space / 400 : 1;
	let Y = ChatRoomCharacterCount <= 5 ? 1000 * (1 - Zoom) / 2 : 0;
	let X = ChatRoomCharacterCount === 1 ? 250 : 0;
	let Width = ChatRoomCharacterCount === 1 ? 500 : 1000;

	// Take the photo
	ChatRoomPhoto(X, Y, Width, 1000 * Zoom, ChatRoomCharacter);
}

/**
 * Take a screenshot of the player and current character
 * @returns {void} - Nothing
 */
function DialogPhotoCurrentCharacters() {
	ChatRoomPhoto(0, 0, 1000, 1000, [Player, CurrentCharacter]);
}

/**
 * Take a screenshot of the player
 * @returns {void} - Nothing
 */
function DialogPhotoPlayer() {
	ChatRoomPhoto(500, 0, 500, 1000, [Player]);
}

/**
 * Take a screenshot in a chatroom, temporary removing emoticons
 * @param {number} Left - Position of the area to capture from the left of the canvas
 * @param {number} Top - Position of the area to capture from the top of the canvas
 * @param {number} Width - Width of the area to capture
 * @param {number} Height - Height of the area to capture
 * @param {any} Characters - The characters that will be included in the screenshot
 * @returns {void} - Nothing
 */
function ChatRoomPhoto(Left, Top, Width, Height, Characters) {
	// Temporarily remove AFK emoticons
	let CharsToReset = [];
	for (let CR = 0; CR < Characters.length; CR++) {
		let C = Characters[CR];
		let Emoticon = C.Appearance.find(A => A.Asset.Group.Name == "Emoticon");
		if (Emoticon && Emoticon.Property && Emoticon.Property.Expression == "Afk") {
			CharsToReset.push(C);
			Emoticon.Property.Expression = null;
			CharacterRefresh(C, false);
		}
	}

	// Take the photo
	CommonTakePhoto(Left, Top, Width, Height);

	// Revert temporary changes
	for (let CR = 0; CR < CharsToReset.length; CR++) {
		let C = CharsToReset[CR];
		C.Appearance.find(A => A.Asset.Group.Name == "Emoticon").Property.Expression = "Afk";
		CharacterRefresh(C, false);
	}
}

/**
 * Returns whether the most recent chat message is on screen
 * @returns {boolean} - TRUE if the screen has focus and the chat log is scrolled to the bottom
 */
function ChatRoomNotificationNewMessageVisible() {
	return document.hasFocus() && ElementIsScrolledToEnd("TextAreaChatLog");
}

/**
 * Raise a notification for the new chat message if required
 * @param {Character} C - The character that sent the message
 * @param {string} msg - The text of the message
 * @returns {void} - Nothing
 */
function ChatRoomNotificationRaiseChatMessage(C, msg) {
	if (C.ID !== 0
		&& Player.NotificationSettings.ChatMessage.AlertType !== NotificationAlertType.NONE
		&& !ChatRoomNotificationNewMessageVisible())
	{
		NotificationRaise(NotificationEventType.CHATMESSAGE, { body: msg, character: C, useCharAsIcon: true });
	}
}

/**
 * Resets any previously raised Chat Message or Chatroom Join notifications if required
 * @returns {void} - Nothing
 */
function ChatRoomNotificationReset() {
	if (CurrentScreen !== "ChatRoom" || ChatRoomNotificationNewMessageVisible()) {
		NotificationReset(NotificationEventType.CHATMESSAGE);
	}
	if (document.hasFocus()) NotificationReset(NotificationEventType.CHATJOIN);
}

/**
 * Returns whether a notification should be raised for the character entering a chatroom
 * @param {Character} C - The character that entered the room
 * @returns {boolean} - Whether a notification should be raised
 */
function ChatRoomNotificationRaiseChatJoin(C) {
	let raise = false;
	if (!document.hasFocus()) {
		const settings = Player.NotificationSettings.ChatJoin;
		if (settings.AlertType === NotificationAlertType.NONE) raise = false;
		else if (PreferenceIsPlayerInSensDep()) raise = false;
		else if (!settings.Owner && !settings.Lovers && !settings.Friendlist && !settings.Subs) raise = true;
		else if (settings.Owner && Player.IsOwnedByMemberNumber(C.MemberNumber)) raise = true;
		else if (settings.Lovers && C.IsLoverOfPlayer()) raise = true;
		else if (settings.Friendlist && Player.FriendList.includes(C.MemberNumber)) raise = true;
		else if (settings.Subs && C.IsOwnedByPlayer()) raise = true;
	}
	return raise;
}

/**
 * Updates the chatroom with the player's stored chatroom data if needed (happens when entering a recreated chatroom for
 * the first time)
 * @returns {void} - Nothing
 */
function ChatRoomRecreate() {
	if (CurrentTime > ChatRoomNewRoomToUpdateTimer && ChatRoomNewRoomToUpdate && Player.ImmersionSettings && Player.ImmersionSettings.ReturnToChatRoomAdmin &&
		Player.ImmersionSettings.ReturnToChatRoom && Player.LastChatRoomAdmin) {
		// Add the player if they are not an admin
		if (!Player.LastChatRoomAdmin.includes(Player.MemberNumber) && Player.LastChatRoomPrivate) {
			Player.LastChatRoomAdmin.push(Player.MemberNumber);
		}
		var UpdatedRoom = {
			Name: Player.LastChatRoom,
			Description: Player.LastChatRoomDesc,
			Background: Player.LastChatRoomBG,
			Limit: "" + Player.LastChatRoomSize,
			Language: Player.LastChatRoomLanguage,
			Admin: Player.LastChatRoomAdmin,
			Ban: Player.LastChatRoomBan,
			BlockCategory: Player.LastChatRoomBlockCategory,
			Game: ChatRoomData.Game,
			Private: Player.LastChatRoomPrivate,
			Locked: ChatRoomData.Locked,
		};

		ServerSend("ChatRoomAdmin", { MemberNumber: Player.ID, Room: UpdatedRoom, Action: "Update" });
		ChatRoomNewRoomToUpdate = null;
	}
}

/**
 * Checks whether or not the player's last chatroom data needs updating
 * @returns {void} - Nothing
 */
function ChatRoomCheckForLastChatRoomUpdates() {
	const Blacklist = Player.BlackList || [];
	// Check whether the chatroom contains at least one "safe" character (a friend, owner, or non-blacklisted player)
	const ContainsSafeCharacters = ChatRoomCharacter.length === 1 || ChatRoomCharacter.some((Char) => {
		return Char.ID !== 0 && (
			Player.FriendList.includes(Char.MemberNumber) ||
			Player.IsOwnedByMemberNumber(Char.MemberNumber) ||
			!Blacklist.includes(Char.MemberNumber)
		);
	});

	if (!ChatRoomData || !ContainsSafeCharacters) {
		// If the room only contains blacklisted characters, do not save the room data
		ChatRoomSetLastChatRoom("");
	} else if (Player.ImmersionSettings && ChatRoomDataChanged()) {
		// Otherwise save the chatroom data if it has changed
		ChatRoomSetLastChatRoom(ChatRoomData.Name);
	}
}

/**
 * Determines whether or not the current chatroom data differs from the locally stroed chatroom data
 * @returns {boolean} - TRUE if the stored chatroom data is different from the current chatroom data, FALSE otherwise
 */
function ChatRoomDataChanged() {
	return ChatRoomLastName != ChatRoomData.Name ||
		ChatRoomLastBG != ChatRoomData.Background ||
		ChatRoomLastSize != ChatRoomData.Limit ||
		ChatRoomLastLanguage != ChatRoomData.Language ||
		ChatRoomLastPrivate != ChatRoomData.Private ||
		ChatRoomLastDesc != ChatRoomData.Description ||
		!CommonArraysEqual(ChatRoomLastAdmin, ChatRoomData.Admin) ||
		!CommonArraysEqual(ChatRoomLastBan, ChatRoomData.Ban) ||
		!CommonArraysEqual(ChatRoomLastBlockCategory, ChatRoomData.BlockCategory);
}

function ChatRoomRefreshFontSize() {
	ChatRoomFontSize = ChatRoomFontSizes[Player.ChatSettings.FontSize || "Medium"];
}

/**
 * Checks if the message can be sent as chat or the player should be warned
 * @param {string} Message - User input
 * @param {Character} WhisperTarget
 * @returns {boolean}
 */
function ChatRoomShouldBlockGaggedOOCMessage(Message, WhisperTarget) {
	if (ChatRoomTargetMemberNumber == null && !(Message.includes("(") || Message.includes("（"))) return false;
	if (Player.ImmersionSettings == null || !Player.ImmersionSettings.BlockGaggedOOC) return false;
	if (Player.CanTalk()) return false;

	if (WhisperTarget && WhisperTarget.Effect.includes("VRAvatars"))
		if (Player.Effect.includes("HideRestraints") && Player.Effect.includes("VRAvatars"))
			return false;

	return true;
}

/**
 * Sorts a chat message dictionary to ensure that tags are handled in the correct order
 * @param {ChatMessageDictionary} dictionary - the dictionary to sort
 * @returns {ChatMessageDictionary} - The sorted dictionary
 */
function ChatRoomSortDictionary(dictionary) {
	if (Array.isArray(dictionary)) {
		return dictionary.sort((e1, e2) => {
			const order1 = ChatRoomDictionarySortOrder.get(e1.Tag) || 0;
			const order2 = ChatRoomDictionarySortOrder.get(e2.Tag) || 0;
			return order1 - order2;
		});
	}
	return [];
}

/**
 * Returns TRUE if the owner presence rule is enforced for the current player
 * @param {string} RuleName - The name of the rule to validate (BlockWhisper, BlockTalk, etc.)
 * @param {Character} Target - The target character
 * @returns {boolean} - TRUE if the rule is enforced
 */
function ChatRoomOwnerPresenceRule(RuleName, Target) {

	if (!LogQuery(RuleName, "OwnerRule")) return false; // FALSE if the rule isn't set
	if ((Player.Ownership == null) || (Player.Ownership.Stage !== 1)) return false; // FALSE if the player isn't fully collared
	if (!ChatRoomOwnerInside()) return false; // FALSE if the owner isn't inside

	// Some rules are only on with specific targets
	let Rule = true;
	if (RuleName == "BlockAccessSelf") Rule = ((Target != null) && (Player.MemberNumber === Target.MemberNumber)); // Block access self only if target is herself
	if (RuleName == "BlockAccessOther") Rule = ((Target != null) && (Player.MemberNumber !== Target.MemberNumber)); // Block access other only if target is another member
	if (RuleName == "BlockWhisper") Rule = ((Target != null) && (Player.Ownership.MemberNumber !== Target.MemberNumber)); // Block whisper doesn't block whispering to the owner

	// Shows a warning message in the chat log if the rule is enforced
	if (Rule) {
		const div = document.createElement("div");
		div.setAttribute('class', 'ChatMessage ChatMessageServerMessage');
		div.setAttribute('data-time', ChatRoomCurrentTime());
		div.setAttribute('data-sender', Player.MemberNumber.toString());
		div.innerHTML = "<b><i>" + TextGet("OwnerPresence" + RuleName) + "</i></b>";
		const Refocus = document.activeElement.id == "InputChat";
		const ShouldScrollDown = ElementIsScrolledToEnd("TextAreaChatLog");
		if (document.getElementById("TextAreaChatLog") != null) {
			document.getElementById("TextAreaChatLog").appendChild(div);
			if (ShouldScrollDown) ElementScrollToEnd("TextAreaChatLog");
			if (Refocus) ElementFocus("InputChat");
		}
	}

	// If all validations passed, we enforce the rule
	return Rule;

}<|MERGE_RESOLUTION|>--- conflicted
+++ resolved
@@ -2408,101 +2408,9 @@
 			if (data.Type !== "Action")
 				return false;
 
-<<<<<<< HEAD
 			const IsPlayerInvolved = ChatRoomMessageInvolvesPlayer(data);
 			if (["HelpKneelDown", "HelpStandUp"].includes(data.Content) && IsPlayerInvolved)
 				ChatRoomStimulationMessage("Kneel");
-=======
-			// Checks if the message is a notification about the user entering or leaving the room
-			var MsgEnterLeave = "";
-			var MsgNonDialogue = "";
-			if ((data.Type == "Action") && (msg.startsWith("ServerEnter") || msg.startsWith("ServerLeave") || msg.startsWith("ServerDisconnect") || msg.startsWith("ServerBan") || msg.startsWith("ServerKick")))
-				MsgEnterLeave = " ChatMessageEnterLeave";
-			if ((data.Type != "Chat" && data.Type != "Whisper" && data.Type != "Emote"))
-				MsgNonDialogue = " ChatMessageNonDialogue";
-
-			if (msg.startsWith("ServerDisconnect") && SenderCharacter.MemberNumber == ChatRoomLeashPlayer) ChatRoomLeashPlayer = null;
-
-			// Replace actions by the content of the dictionary
-			if (data.Type && ((data.Type == "Action") || (data.Type == "ServerMessage"))) {
-				if ((data.Type == "ServerMessage") && (msg.substring(0, 20) == "OwnerRuleBlockScreen")) msg = "OwnerRuleBlockScreen";
-				if (data.Type == "ServerMessage") msg = "ServerMessage" + msg;
-				var orig_msg = msg;
-				msg = DialogFindPlayer(msg);
-				if (data.Dictionary) {
-					const dictionary = ChatRoomSortDictionary(data.Dictionary);
-					var SourceCharacter = null;
-					let TargetCharacter = null;
-					let TargetMemberNumber = null;
-					let ActivityName = null;
-					var GroupName = null;
-					let ActivityCounter = 1;
-					var Automatic = false;
-					var ShockIntensity = -1;
-					for (let D = 0; D < dictionary.length; D++) {
-
-						// If there's a member number in the dictionary packet, we use that number to alter the chat message
-						if (dictionary[D].MemberNumber) {
-
-							// Alters the message displayed in the chat room log, and stores the source & target in case they're required later
-							if ((msg == "SourceCharacter entered.") || (msg == "SourceCharacter left.") || (msg == "SourceCharacter disconnected.")) {
-								for (let T = 0; T < ChatRoomCharacter.length; T++)
-									if (ChatRoomCharacter[T].MemberNumber == dictionary[D].MemberNumber) {
-										let Nick = CharacterNickname(ChatRoomCharacter[T]);
-										if (Nick != ChatRoomCharacter[T].Name) Nick = Nick + " [" + ChatRoomCharacter[T].Name + "]";
-										msg = msg.replace(dictionary[D].Tag, Nick);
-										break;
-									}
-							}
-							else if ((dictionary[D].Tag == "DestinationCharacter") || (dictionary[D].Tag == "DestinationCharacterName")) {
-								TargetMemberNumber = dictionary[D].MemberNumber;
-								for (let T = 0; T < ChatRoomCharacter.length; T++)
-									if (ChatRoomCharacter[T].MemberNumber == dictionary[D].MemberNumber)
-										TargetCharacter = ChatRoomCharacter[T];
-								msg = msg.replace(dictionary[D].Tag, ((SenderCharacter.MemberNumber == dictionary[D].MemberNumber) && (dictionary[D].Tag == "DestinationCharacter")) ? DialogFindPlayer("Her") : (PreferenceIsPlayerInSensDep(ChatRoomSenseDepBypass) && dictionary[D].MemberNumber != Player.MemberNumber && (!ChatRoomSenseDepBypass || !ChatRoomCharacterDrawlist.includes(TargetCharacter)) ? DialogFindPlayer("Someone").toLowerCase() : ChatRoomHTMLEntities(dictionary[D].Text) + DialogFindPlayer("'s")));
-							}
-							else if ((dictionary[D].Tag == "TargetCharacter") || (dictionary[D].Tag == "TargetCharacterName")) {
-								TargetMemberNumber = dictionary[D].MemberNumber;
-								for (let T = 0; T < ChatRoomCharacter.length; T++)
-									if (ChatRoomCharacter[T].MemberNumber == dictionary[D].MemberNumber)
-										TargetCharacter = ChatRoomCharacter[T];
-								msg = msg.replace(dictionary[D].Tag, ((SenderCharacter.MemberNumber == dictionary[D].MemberNumber) && (dictionary[D].Tag == "TargetCharacter")) ? DialogFindPlayer("Herself") : (PreferenceIsPlayerInSensDep(ChatRoomSenseDepBypass) && dictionary[D].MemberNumber != Player.MemberNumber && (!ChatRoomSenseDepBypass || !ChatRoomCharacterDrawlist.includes(TargetCharacter)) ? DialogFindPlayer("Someone").toLowerCase() : ChatRoomHTMLEntities(dictionary[D].Text)));
-							}
-							else if (dictionary[D].Tag == "SourceCharacter") {
-								for (let T = 0; T < ChatRoomCharacter.length; T++)
-									if (ChatRoomCharacter[T].MemberNumber == dictionary[D].MemberNumber)
-										SourceCharacter = ChatRoomCharacter[T];
-								msg = msg.replace(dictionary[D].Tag, (PreferenceIsPlayerInSensDep(ChatRoomSenseDepBypass) && (dictionary[D].MemberNumber != Player.MemberNumber) && (!ChatRoomSenseDepBypass || !ChatRoomCharacterDrawlist.includes(SourceCharacter))) ? DialogFindPlayer("Someone") : ChatRoomHTMLEntities(dictionary[D].Text));
-							}
-						}
-						else if (dictionary[D].TextToLookUp) msg = msg.replace(dictionary[D].Tag, DialogFindPlayer(ChatRoomHTMLEntities(dictionary[D].TextToLookUp)).toLowerCase());
-						else if (dictionary[D].AssetName) {
-							for (let A = 0; A < Asset.length; A++)
-								if (Asset[A].Name == dictionary[D].AssetName) {
-									msg = msg.replace(dictionary[D].Tag, Asset[A].DynamicDescription(SourceCharacter || Player).toLowerCase());
-									ActivityName = Asset[A].DynamicActivity(SourceCharacter || Player);
-									break;
-								}
-						}
-						else if (dictionary[D].AssetGroupName) {
-							const G = AssetGroupGet('Female3DCG', dictionary[D].AssetGroupName);
-							if (G) {
-								msg = msg.replace(dictionary[D].Tag, G.Description.toLowerCase());
-								GroupName = dictionary[D].AssetGroupName;
-							}
-						}
-						else if (dictionary[D].ActivityCounter) ActivityCounter = dictionary[D].ActivityCounter;
-						else if (dictionary[D].Automatic) Automatic = true;
-						else if (dictionary[D].ShockIntensity != undefined) ShockIntensity = dictionary[D].ShockIntensity;
-						else if (msg != null) msg = msg.replace(dictionary[D].Tag, ChatRoomHTMLEntities(dictionary[D].Text));
-					}
-
-					// Trigger a shock if the player is a target
-					if (ShockIntensity >= 0 && TargetCharacter == Player) {
-						const duration = (Math.random() + ShockIntensity) * 500;
-						DrawFlashScreen("#FFFFFF", duration, 500);
-					}
->>>>>>> 7fca33b0
 
 			return false;
 		}
@@ -4044,9 +3952,10 @@
 		}
 
 		// Advanced rules
-		if (data.Content.substring(0, 20) == "OwnerRuleBlockScreen") {
+		if (data.Content.startsWith("OwnerRuleBlockScreen")) {
 			LogDeleteStarting("BlockScreen", "OwnerRule")
 			LogAdd("BlockScreen" + data.Content.substring(20, 100), "OwnerRule");
+			data.Content = "OwnerRuleBlockScreen";
 		}
 
 		// Forced labor
