"use strict";
var ChatRoomBackground = "";
var ChatRoomData = {};
var ChatRoomCharacter = [];
var ChatRoomChatLog = [];
var ChatRoomLastMessage = [""];
var ChatRoomLastMessageIndex = 0;
var ChatRoomTargetMemberNumber = null;
var ChatRoomOwnershipOption = "";
var ChatRoomLovershipOption = "";
var ChatRoomPlayerCanJoin = false;
var ChatRoomPlayerJoiningAsAdmin = false;
var ChatRoomMoneyForOwner = 0;
var ChatRoomQuestGiven = [];
var ChatRoomSpace = "";
var ChatRoomGame = "";
var ChatRoomMoveTarget = null;
var ChatRoomHelpSeen = false;
var ChatRoomAllowCharacterUpdate = true;
var ChatRoomStruggleAssistBonus = 0;
var ChatRoomStruggleAssistTimer = 0;
var ChatRoomSlowtimer = 0;
var ChatRoomSlowStop = false;

var ChatRoomGetUpTimer = 0;
var ChatRoomLastName = "";
var ChatRoomLastBG = "";
var ChatRoomLastPrivate = false;
var ChatRoomLastSize = 0;
var ChatRoomLastDesc = "";
var ChatRoomLastAdmin = [];
var ChatRoomLastVip = [];
var ChatRoomNewRoomToUpdate = null;
var ChatRoomLeashList = [];
var ChatRoomLeashPlayer = null;
var ChatRoomTargetDirty = false;
// Chance of a chat message popping up reminding you of your plugs/crotch rope at 0 arousal. Chance is for each item, but only one message appears, with priority to ones with higher chance
const ChatRoomArousalMsg_Chance = {
	"Kneel" : 0.1,
	"Walk" : 0.33,
	"StruggleFail" : 0.4,
	"StruggleAction" : 0.05,
	"Gag" : 0,
	} 
const ChatRoomArousalMsg_ChanceScaling = {
	"Kneel" : 0.8,
	"Walk" : 0.67,
	"StruggleFail" : 0.4,
	"StruggleAction" : 0.2,
	"Gag" : 0,
	} 
const ChatRoomArousalMsg_ChanceVibeMod = {
	"Kneel" : 0.0,
	"Walk" : 0.8,
	"StruggleFail" : 0.6,
	"StruggleAction" : 0.3,
	"Gag" : 0,
	} 
const ChatRoomArousalMsg_ChanceInflationMod = {
	"Kneel" : 0.1,
	"Walk" : 0.5,
	"StruggleFail" : 0.4,
	"StruggleAction" : 0.2,
	"Gag" : 0,
	} 
const ChatRoomArousalMsg_ChanceGagMod = {
	"Kneel" : 0,
	"Walk" : 0,
	"StruggleFail" : 0,
	"StruggleAction" : 0,
	"Gag" : 0.3,
	} 
var ChatRoomPinkFlashTime = 0;
var ChatRoomHideIconState = 0;
var ChatRoomMenuButtons = [];

/**
 * Checks if the player can add the current character to her whitelist.
 * @returns {boolean} - TRUE if the current character is not in the player's whitelist nor blacklist.
 */
function ChatRoomCanAddWhiteList() { return ((CurrentCharacter != null) && (CurrentCharacter.MemberNumber != null) && (Player.WhiteList.indexOf(CurrentCharacter.MemberNumber) < 0) && (Player.BlackList.indexOf(CurrentCharacter.MemberNumber) < 0)) }
/**
 * Checks if the player can add the current character to her blacklist.
 * @returns {boolean} - TRUE if the current character is not in the player's whitelist nor blacklist.
 */
function ChatRoomCanAddBlackList() { return ((CurrentCharacter != null) && (CurrentCharacter.MemberNumber != null) && (Player.WhiteList.indexOf(CurrentCharacter.MemberNumber) < 0) && (Player.BlackList.indexOf(CurrentCharacter.MemberNumber) < 0)) }
/**
 * Checks if the player can remove the current character from her whitelist.
 * @returns {boolean} - TRUE if the current character is in the player's whitelist, but not her blacklist.
 */
function ChatRoomCanRemoveWhiteList() { return ((CurrentCharacter != null) && (CurrentCharacter.MemberNumber != null) && (Player.WhiteList.indexOf(CurrentCharacter.MemberNumber) >= 0)) }
/**
 * Checks if the player can remove the current character from her blacklist.
 * @returns {boolean} - TRUE if the current character is in the player's blacklist, but not her whitelist.
 */
function ChatRoomCanRemoveBlackList() { return ((CurrentCharacter != null) && (CurrentCharacter.MemberNumber != null) && (Player.BlackList.indexOf(CurrentCharacter.MemberNumber) >= 0)) }
/**
 * Checks if the player can add the current character to her friendlist
 * @returns {boolean} - TRUE if the current character is not in the player's friendlist yet.
 */
function ChatRoomCanAddFriend() { return ((CurrentCharacter != null) && (CurrentCharacter.MemberNumber != null) && (Player.FriendList.indexOf(CurrentCharacter.MemberNumber) < 0)) }
/**
 * Checks if the player can remove the current character from her friendlist.
 * @returns {boolean} - TRUE if the current character is in the player's friendlist.
 */
function ChatRoomCanRemoveFriend() { return ((CurrentCharacter != null) && (CurrentCharacter.MemberNumber != null) && (Player.FriendList.indexOf(CurrentCharacter.MemberNumber) >= 0)) }
/**
 * Checks if the player can add the current character to her ghostlist
 * @returns {boolean} - TRUE if the current character is not in the player's ghostlist yet.
 */
function ChatRoomCanAddGhost() { return ((CurrentCharacter != null) && (CurrentCharacter.MemberNumber != null) && (Player.GhostList.indexOf(CurrentCharacter.MemberNumber) < 0)) }
/**
 * Checks if the player can remove the current character from her ghostlist.
 * @returns {boolean} - TRUE if the current character is in the player's ghostlist.
 */
function ChatRoomCanRemoveGhost() { return ((CurrentCharacter != null) && (CurrentCharacter.MemberNumber != null) && (Player.GhostList.indexOf(CurrentCharacter.MemberNumber) >= 0)) }
/**
 * Checks if the player can change the current character's clothes
 * @returns {boolean} - TRUE if the player can change the character's clothes and is allowed to.
 */
function ChatRoomCanChangeClothes() { return (Player.CanInteract() && (CurrentCharacter != null) && (CurrentCharacter.MemberNumber != null) && CurrentCharacter.AllowItem && !CurrentCharacter.IsEnclose() && !((InventoryGet(CurrentCharacter, "ItemNeck") != null) && (InventoryGet(CurrentCharacter, "ItemNeck").Asset.Name == "ClubSlaveCollar"))) }
/**
 * Checks if the specified owner option is available.
 * @param {string} Option - The option to check for availability
 * @returns {boolean} - TRUE if the current ownership option is the specified one.
 */
function ChatRoomOwnershipOptionIs(Option) { return (Option == ChatRoomOwnershipOption) }
/**
 * Checks if the specified lover option is available.
 * @param {string} Option - The option to check for availability
 * @returns {boolean} - TRUE if the current lover option is the specified one.
 */
function ChatRoomLovershipOptionIs(Option) { return (Option == ChatRoomLovershipOption) }
/**
 * Checks if the player can take a drink from the current character's tray.
 * @returns {boolean} - TRUE if the current character is wearing a drinks tray and the player can interact.
 */
function ChatRoomCanTakeDrink() { return ((CurrentCharacter != null) && (CurrentCharacter.MemberNumber != null) && (CurrentCharacter.ID != 0) && Player.CanInteract() && (InventoryGet(CurrentCharacter, "ItemMisc") != null) && (InventoryGet(CurrentCharacter, "ItemMisc").Asset.Name == "WoodenMaidTrayFull")) }
/**
 * Checks if the current character is owned by the player.
 * @returns {boolean} - TRUE if the current character is owned by the player.
 */
function ChatRoomIsCollaredByPlayer() { return ((CurrentCharacter != null) && (CurrentCharacter.Ownership != null) && (CurrentCharacter.Ownership.Stage == 1) && (CurrentCharacter.Ownership.MemberNumber == Player.MemberNumber)) }
/**
 * Checks if the current character is lover of the player.
 * @returns {boolean} - TRUE if the current character is lover of the player.
 */
function ChatRoomIsLoverOfPlayer() { return ((CurrentCharacter != null) && CurrentCharacter.GetLoversNumbers().includes(Player.MemberNumber)) }
/**
 * Checks if the current character can serve drinks.
 * @returns {boolean} - TRUE if the character is a maid and is free.
 */
function ChatRoomCanServeDrink() { return ((CurrentCharacter != null) && CurrentCharacter.CanWalk() && (ReputationCharacterGet(CurrentCharacter, "Maid") > 0) && CurrentCharacter.CanTalk()) }
/**
 * Checks if the player can give a money envelope to her owner
 * @returns {boolean} - TRUE if the current character is the owner of the player, and the player has the envelope
 */
function ChatRoomCanGiveMoneyForOwner() { return ((ChatRoomMoneyForOwner > 0) && (CurrentCharacter != null) && (Player.Ownership != null) && (Player.Ownership.Stage == 1) && (Player.Ownership.MemberNumber == CurrentCharacter.MemberNumber)) }
/**
 * Checks if the player is a chatroom admin.
 * @returns {boolean} - TRUE if the player is an admin of the current chatroom.
 */
function ChatRoomPlayerIsAdmin() { return ((ChatRoomData != null && ChatRoomData.Admin != null) && (ChatRoomData.Admin.indexOf(Player.MemberNumber) >= 0)) }
/**
 * Checks if the player is a chatroom vip.
 * @returns {boolean} - TRUE if the player is an vip of the current chatroom.
 */
function ChatRoomPlayerIsVip() { return ((ChatRoomData != null && ChatRoomData.Vip != null) && (ChatRoomData.Vip.indexOf(Player.MemberNumber) >= 0)) }
/**
 * Checks if the current character is an admin of the chatroom.
 * @returns {boolean} - TRUE if the current character is an admin.
 */
function ChatRoomCurrentCharacterIsAdmin() { return ((CurrentCharacter != null) && (ChatRoomData.Admin != null) && (ChatRoomData.Admin.indexOf(CurrentCharacter.MemberNumber) >= 0)) }
/**
 * Checks if the room allows the photograph feature to be used.
 * @returns {boolean} - TRUE if the player can take a photo.
 */
function ChatRoomCanTakePhotos() { return (ChatRoomData && ChatRoomData.BlockCategory && !ChatRoomData.BlockCategory.includes("Photos")) || !ChatRoomData; }

/**
 * Checks if the player can give the target character her high security keys.
 * @returns {boolean} - TRUE if the player can interact and is allowed to interact with the current character.
 */
function ChatRoomCanGiveHighSecurityKeys() {
	if (Player.Appearance != null)
		for (let A = 0; A < Player.Appearance.length; A++)
			if (Player.Appearance[A].Asset && Player.Appearance[A].Property && InventoryGetLock(Player.Appearance[A]) && InventoryGetLock(Player.Appearance[A]).Asset.ExclusiveUnlock
			&& (Player.Appearance[A].Property.MemberNumberListKeys)
			&& (Player.Appearance[A].Property.MemberNumberListKeys
			&& CommonConvertStringToArray("" + Player.Appearance[A].Property.MemberNumberListKeys).indexOf(Player.MemberNumber) >= 0
			&& CommonConvertStringToArray("" + Player.Appearance[A].Property.MemberNumberListKeys).indexOf(CurrentCharacter.MemberNumber) < 0)) // Make sure you have a lock they dont have the keys to
				return true;
	return false
}

/**
 * Checks if the player can give the target character her high security keys, while also removing the ones from her possession
 * @returns {boolean} - TRUE if the player can interact and is allowed to interact with the current character.
 */
function ChatRoomCanGiveHighSecurityKeysAll() {
	if (Player.Appearance != null)
		for (let A = 0; A < Player.Appearance.length; A++)
			if (Player.Appearance[A].Asset && Player.Appearance[A].Property && InventoryGetLock(Player.Appearance[A]) && InventoryGetLock(Player.Appearance[A]).Asset.ExclusiveUnlock
			&& (Player.Appearance[A].Property.MemberNumberListKeys || (!Player.Appearance[A].Property.MemberNumberListKeys && Player.Appearance[A].Property.LockMemberNumber == Player.MemberNumber))
			&& (!Player.Appearance[A].Property.MemberNumberListKeys
			|| (CommonConvertStringToArray("" + Player.Appearance[A].Property.MemberNumberListKeys).indexOf(Player.MemberNumber) >= 0))) // Make sure you have a lock they dont have the keys to
				return true;
	return false
}

function ChatRoomGiveHighSecurityKeys() {
	var C = Player
	if (C.Appearance != null)
		for (let A = 0; A < C.Appearance.length; A++)
			if (C.Appearance[A].Asset && C.Appearance[A].Property && InventoryGetLock(Player.Appearance[A]) && InventoryGetLock(Player.Appearance[A]).Asset.ExclusiveUnlock
			&& C.Appearance[A].Property.MemberNumberListKeys
			&& CommonConvertStringToArray("" + C.Appearance[A].Property.MemberNumberListKeys).indexOf(Player.MemberNumber) >= 0
			&& CommonConvertStringToArray("" + C.Appearance[A].Property.MemberNumberListKeys).indexOf(CurrentCharacter.MemberNumber) < 0) // Make sure you have a lock they dont have the keys to
				C.Appearance[A].Property.MemberNumberListKeys = C.Appearance[A].Property.MemberNumberListKeys + "," + CurrentCharacter.MemberNumber
	CharacterRefresh(Player)
	ChatRoomCharacterUpdate(Player);
}
function ChatRoomGiveHighSecurityKeysAll() {
	var C = Player
	if (C.Appearance != null)
		for (let A = 0; A < C.Appearance.length; A++)
			if (C.Appearance[A].Asset && C.Appearance[A].Property && InventoryGetLock(Player.Appearance[A]) && InventoryGetLock(Player.Appearance[A]).Asset.ExclusiveUnlock
			&& (C.Appearance[A].Property.MemberNumberListKeys || (!C.Appearance[A].Property.MemberNumberListKeys && C.Appearance[A].Property.LockMemberNumber == Player.MemberNumber))
			&& (!C.Appearance[A].Property.MemberNumberListKeys || (C.Appearance[A].Property.MemberNumberListKeys
			&& CommonConvertStringToArray("" + C.Appearance[A].Property.MemberNumberListKeys).indexOf(Player.MemberNumber) >= 0))) // Make sure you have a lock they dont have the keys to
			{
				if (C.Appearance[A].Property.MemberNumberListKeys) {
					var list = CommonConvertStringToArray("" + C.Appearance[A].Property.MemberNumberListKeys)
					
					if (list) {
						list = list.filter(x => x !== Player.MemberNumber);
						if (list.indexOf(CurrentCharacter.MemberNumber) < 0)
							list.push(CurrentCharacter.MemberNumber)
						C.Appearance[A].Property.MemberNumberListKeys = "" + 
							CommonConvertArrayToString(list) // Convert to array and back; can only save strings on server
					}
				}
				C.Appearance[A].Property.LockMemberNumber = CurrentCharacter.MemberNumber
			}
	CharacterRefresh(Player)
	ChatRoomCharacterUpdate(Player);
}



/**
 * Checks if the player can help the current character by giving them a lockpick
 * @returns {boolean} - TRUE if the player can interact and is allowed to interact with the current character.
 */
function ChatRoomCanGiveLockpicks() { 
	if (Player.CanInteract())
		for (let I = 0; I < Player.Inventory.length; I++)
			if (Player.Inventory[I].Name == "Lockpicks") {
				return true;  
			}
	return false;
}
/**
 * Checks if the player can help the current character by giving her lockpicks
 * @returns {boolean} - TRUE if the player can interact and is allowed to interact with the current character.
 */
function ChatRoomCanAssistStruggle() { return CurrentCharacter.AllowItem && !CurrentCharacter.CanInteract() }
/**
 * Checks if the character options menu is available.
 * @returns {boolean} - Whether or not the player can interact with the target character
 */
function ChatRoomCanPerformCharacterAction() {
	return ChatRoomCanAssistStand() || ChatRoomCanAssistKneel() || ChatRoomCanAssistStruggle() || ChatRoomCanHoldLeash() || ChatRoomCanStopHoldLeash()
		|| ChatRoomCanTakePhotos() || ChatRoomCanGiveLockpicks() || ChatRoomCanGiveHighSecurityKeys() || ChatRoomCanGiveHighSecurityKeysAll();
}
/**
 * Checks if the target character can be helped back on her feet. This is different than CurrentCharacter.CanKneel() because it listens for the current active pose and removes certain checks that are not required for someone else to help a person kneel down.
 * @returns {boolean} - Whether or not the target character can stand
 */
function ChatRoomCanAssistStand() {
	return Player.CanInteract() && CurrentCharacter.AllowItem && CharacterItemsHavePoseAvailable(CurrentCharacter, "BodyLower", "Kneel") && !CharacterDoItemsSetPose(CurrentCharacter, "Kneel") && CurrentCharacter.IsKneeling()
}
/**
 * Checks if the target character can be helped down on her knees. This is different than CurrentCharacter.CanKneel() because it listens for the current active pose and removes certain checks that are not required for someone else to help a person kneel down.
 * @returns {boolean} - Whether or not the target character can stand
 */

function ChatRoomCanAssistKneel() {
	return Player.CanInteract() && CurrentCharacter.AllowItem && CharacterItemsHavePoseAvailable(CurrentCharacter, "BodyLower", "Kneel") && !CharacterDoItemsSetPose(CurrentCharacter, "Kneel") && !CurrentCharacter.IsKneeling()
}

/**
* Checks if the player character can attempt to stand up. This is different than CurrentCharacter.CanKneel() because it listens for the current active pose, but it forces the player to do a minigame.
 * @returns {boolean} - Whether or not the player character can stand
 */
function ChatRoomCanAttemptStand() { return CharacterItemsHavePoseAvailable(Player, "BodyLower", "Kneel") && !CharacterDoItemsSetPose(Player, "Kneel") && Player.IsKneeling()}
/**
 * Checks if the player character can attempt to get down on her knees. This is different than CurrentCharacter.CanKneel() because it listens for the current active pose, but it forces the player to do a minigame.
 * @returns {boolean} - Whether or not the player character can stand
 */
function ChatRoomCanAttemptKneel() { return CharacterItemsHavePoseAvailable(Player, "BodyLower", "Kneel") && !CharacterDoItemsSetPose(Player, "Kneel") && !Player.IsKneeling() }

/**
 * Checks if the player can stop the current character from leaving.
 * @returns {boolean} - TRUE if the current character is slowed down and can be interacted with.
 */
function ChatRoomCanStopSlowPlayer() { return (CurrentCharacter.IsSlow() && Player.CanInteract() && CurrentCharacter.AllowItem ) }
/**
 * Checks if the player can grab the targeted player's leash
 * @returns {boolean} - TRUE if the player can interact and is allowed to interact with the current character.
 */
function ChatRoomCanHoldLeash() { return CurrentCharacter.AllowItem && Player.CanInteract() && CurrentCharacter.OnlineSharedSettings && CurrentCharacter.OnlineSharedSettings.AllowPlayerLeashing != false && ChatRoomLeashList.indexOf(CurrentCharacter.MemberNumber) < 0
	&& ChatRoomCanBeLeashed(CurrentCharacter)}
/**
 * Checks if the player can let go of the targeted player's leash
 * @returns {boolean} - TRUE if the player can interact and is allowed to interact with the current character.
 */
function ChatRoomCanStopHoldLeash() { if (CurrentCharacter.AllowItem && Player.CanInteract() && CurrentCharacter.OnlineSharedSettings && CurrentCharacter.OnlineSharedSettings.AllowPlayerLeashing != false && ChatRoomLeashList.indexOf(CurrentCharacter.MemberNumber) >= 0) {
		if (ChatRoomCanBeLeashed(CurrentCharacter)) {
			return true
		} else {
			ChatRoomLeashList.splice(ChatRoomLeashList.indexOf(CurrentCharacter.MemberNumber), 1)
		}
	}
	return false
}
/**
 * Checks if the targeted player is a valid leash target
 * @returns {boolean} - TRUE if the player can be leashed
 */
function ChatRoomCanBeLeashed(C) {
	return ChatRoomCanBeLeashedBy(Player.MemberNumber, C);
}

/**
 * Checks if the targeted player is a valid leash target for the source member number
 * @param {number} sourceMemberNumber - Member number of the source player
 * @param {Character} C - Target player
 * @returns {boolean} - TRUE if the player can be leashed
 */
function ChatRoomCanBeLeashedBy(sourceMemberNumber, C) {
	if ((ChatRoomData && ChatRoomData.BlockCategory.indexOf("Leashing") < 0) || !ChatRoomData) {
		// Have to not be tethered, and need a leash
		var canLeash = false
		var isTrapped = false
		var neckLock = null
		for (let A = 0; A < C.Appearance.length; A++)
			if ((C.Appearance[A].Asset != null) && (C.Appearance[A].Asset.Group.Family == C.AssetFamily)) {
				if (InventoryItemHasEffect(C.Appearance[A], "Leash", true)) {
					canLeash = true
					if (C.Appearance[A].Asset.Group.Name == "ItemNeckRestraints")
						neckLock = InventoryGetLock(C.Appearance[A])
				} else if (InventoryItemHasEffect(C.Appearance[A], "Tethered", true) || InventoryItemHasEffect(C.Appearance[A], "Mounted", true) || InventoryItemHasEffect(C.Appearance[A], "Enclose", true)){
					isTrapped = true
				}
			}

		if (canLeash && !isTrapped) {
			if (!neckLock || (!neckLock.Asset.OwnerOnly && !neckLock.Asset.LoverOnly) ||
				(neckLock.Asset.OwnerOnly && C.IsOwnedByMemberNumber(sourceMemberNumber)) ||
				(neckLock.Asset.LoverOnly && C.IsLoverOfMemberNumber(sourceMemberNumber))) {
				return true
			}
		}
	}
	return false
}

/**
 * Checks if the player has waited long enough to be able to call the maids
 * @returns {boolean} - TRUE if the current character has been in the last chat room for more than 30 minutes 
 */
function DialogCanCallMaids() { return (CurrentScreen == "ChatRoom" && (ChatRoomData && ChatRoomData.Game == "" && !(LogValue("Committed", "Asylum") >= CurrentTime)) &&  !Player.CanWalk()) && !MainHallIsMaidsDisabled()}


/**
 * Checks if the player has waited long enough to be able to call the maids
 * @returns {boolean} - TRUE if the current character has been in the last chat room for more than 30 minutes 
 */
function DialogCanCallMaidsPunishmentOn() { return (DialogCanCallMaids() && (!Player.RestrictionSettings || !Player.RestrictionSettings.BypassNPCPunishments))}


/**
 * Checks if the player has waited long enough to be able to call the maids
 * @returns {boolean} - TRUE if the current character has been in the last chat room for more than 30 minutes 
 */
function DialogCanCallMaidsPunishmentOff() { return (DialogCanCallMaids() && Player.RestrictionSettings && Player.RestrictionSettings.BypassNPCPunishments)}



/**
 * Creates the chat room input elements.
 * @returns {void} - Nothing.
 */
function ChatRoomCreateElement() {
	// Creates the chat box
	if (document.getElementById("InputChat") == null) {
		ElementCreateTextArea("InputChat");
		document.getElementById("InputChat").setAttribute("maxLength", 1000);
		document.getElementById("InputChat").setAttribute("autocomplete", "off");
		ElementFocus("InputChat");
	} else if (document.getElementById("InputChat").style.display == "none") ElementFocus("InputChat");

	// Creates the chat log
	if (document.getElementById("TextAreaChatLog") == null) {

		// Sets the size and position
		ElementCreateDiv("TextAreaChatLog");
		ElementPositionFix("TextAreaChatLog", 36, 1005, 5, 988, 859);
		ElementScrollToEnd("TextAreaChatLog");
		ChatRoomRefreshChatSettings();

		// If we relog, we reload the previous chat log
		if (RelogChatLog != null) {
			while (RelogChatLog.children.length > 0)
				document.getElementById("TextAreaChatLog").appendChild(RelogChatLog.children[0]);
			RelogChatLog = null;
		} else ElementContent("TextAreaChatLog", "");

	} else if (document.getElementById("TextAreaChatLog").style.display == "none") {
		setTimeout(() => ElementScrollToEnd("TextAreaChatLog"), 100);
		ChatRoomRefreshChatSettings();
	}

}

/**
 * Loads the chat room screen by displaying the proper inputs.
 * @returns {void} - Nothing.
 */
function ChatRoomLoad() {
	ElementRemove("InputSearch");
	ElementRemove("InputName");
	ElementRemove("InputDescription");
	ElementRemove("InputSize");
	ChatRoomCreateElement();
	ChatRoomCharacterUpdate(Player);
	ActivityChatRoomArousalSync(Player);
	ChatRoomHideIconState = 0;
	ChatRoomMenuBuild();
}

/**
 * Removes all elements that can be open in the chat room
*/
function ChatRoomClearAllElements() {
	// Friendlist
	ElementRemove("FriendList");
	FriendListBeepMenuClose();
	FriendListModeIndex = 0;
	
	// Admin
	ElementRemove("InputName");
	ElementRemove("InputDescription");
	ElementRemove("InputSize");
	ElementRemove("InputAdminList");
	ElementRemove("InputBanList");
	ElementRemove("InputBackground");
	ElementRemove("TagDropDown");
	
	// Chatroom
	ElementRemove("InputChat");
	ElementRemove("TextAreaChatLog");
	
	// Dialog
	DialogLeave()
	
	// Preferences
	ElementRemove("InputEmailOld");
	ElementRemove("InputEmailNew");
	ElementRemove("InputCharacterLabelColor");
	PreferenceSubscreen = "";
	
	// Profile
    ElementRemove("DescriptionInput");
	
	// Wardrobe
	ElementRemove("InputWardrobeName"); 
	CharacterAppearanceMode = "";
}

/**
 * Starts the chatroom selection screen.
 * @param {string} Space - Name of the chatroom space
 * @param {string} Game - Name of the chatroom game to play
 * @param {string} LeaveRoom - Name of the room to go too when exiting chatsearch.
 * @param {string} Background - Name of the background to use in chatsearch.
 * @param {Array} BackgroundTagList - List of available backgrounds in the chatroom space.
 * @returns {void} - Nothing.
 */
function ChatRoomStart(Space, Game, LeaveRoom, Background, BackgroundTagList) {
	ChatRoomSpace = Space;
	ChatRoomGame = Game;
	ChatSearchLeaveRoom = LeaveRoom;
	ChatSearchBackground = Background;
	ChatCreateBackgroundList = BackgroundsGenerateList(BackgroundTagList);
	BackgroundSelectionTagList = BackgroundTagList;
	CommonSetScreen("Online", "ChatSearch");
	
}

/**
 * Create the list of chat room menu buttons
 * @returns {void} - Nothing
 */
function ChatRoomMenuBuild() {
	ChatRoomMenuButtons = [];
	ChatRoomMenuButtons.push("Exit");
	if (ChatRoomGame === "") ChatRoomMenuButtons.push("Cut");
	else ChatRoomMenuButtons.push("GameOption");
	ChatRoomMenuButtons.push("Kneel", "Icons");
	if (ChatRoomCanTakePhotos()) ChatRoomMenuButtons.push("Camera");
	ChatRoomMenuButtons.push("Dress", "Profile", "Admin");
}

/**
 * Checks if the player's owner is inside the chatroom.
 * @returns {boolean} - Returns TRUE if the player's owner is inside the room.
 */
function ChatRoomOwnerInside() {
	for (let C = 0; C < ChatRoomCharacter.length; C++)
		if (Player.Ownership.MemberNumber == ChatRoomCharacter[C].MemberNumber)
			return true;
	return false;
}


/**
 * Draws the chatroom characters.
 * @param {boolean} DoClick - Whether or not a click was registered.
 * @returns {void} - Nothing.
 */
function ChatRoomDrawCharacter(DoClick) {
	// Intercepts the online game chat room clicks if we need to
	if (DoClick && OnlineGameClick()) return;

	// The darkness factors varies with blindness level (1 is bright, 0 is pitch black)
	let DarkFactor = CharacterGetDarkFactor(Player);

	// Check if we should use a custom background
	const CustomBG = DarkFactor === 0 && !DoClick ? DrawGetCustomBackground() : "";
	const Background = CustomBG || ChatRoomData.Background;
	if (CustomBG) DarkFactor = CharacterGetDarkFactor(Player, true);

	// The number of characters to show in the room
	const RenderSingle = Player.GameplaySettings.SensDepChatLog == "SensDepExtreme" && Player.GameplaySettings.BlindDisableExamine && Player.GetBlindLevel() >= 3;
	const CharacterCount = RenderSingle ? 1 : ChatRoomCharacter.length;

	// Determine the horizontal & vertical position and zoom levels to fit all characters evenly in the room
	const Space = CharacterCount >= 2 ? 1000 / Math.min(CharacterCount, 5) : 500;
	const Zoom = CharacterCount >= 3 ? Space / 400 : 1;
	const X = CharacterCount >= 3 ? (Space - 500 * Zoom) / 2 : 0;
	const Y = CharacterCount <= 5 ? 1000 * (1 - Zoom) / 2 : 0;
	const InvertRoom = Player.GraphicsSettings.InvertRoom && Player.IsInverted();

	// Draw the background
	if (!DoClick) {
		ChatRoomDrawBackground(Background, Y, Zoom, DarkFactor, InvertRoom);
	}

	// Draw the characters (in click mode, we can open the character menu or start whispering to them)
	for (let C = 0; C < ChatRoomCharacter.length; C++) {
		const CharX = RenderSingle ? 0 : X + (C % 5) * Space;
		const CharY = RenderSingle ? 0 : Y + Math.floor(C / 5) * 500;
		if (RenderSingle && ChatRoomCharacter[C].ID !== 0) { // Only render the player!
			continue;
		}
		if (DoClick) {
			if (MouseIn(CharX, CharY, Space, 1000 * Zoom)) {
				return ChatRoomClickCharacter(ChatRoomCharacter[C], CharX, CharY, Zoom, (MouseX - CharX) / Zoom, (MouseY - CharY) / Zoom, C);
			}
		} else {
			// Draw the background a second time for characters 6 to 10 (we do it here to correct clipping errors from the first part)
			if (C === 5) {
				ChatRoomDrawBackground(Background, 500, Zoom, DarkFactor, InvertRoom);
			}

			// Draw the character
			DrawCharacter(ChatRoomCharacter[C], CharX, CharY, Zoom);

			// Draw the character overlay
			if (ChatRoomCharacter[C].MemberNumber != null) {
				ChatRoomDrawCharacterOverlay(ChatRoomCharacter[C], CharX, CharY, Zoom, C);
			}
		}
	}
}

/**
 * Draw the background of a chat room
 * @param {string} Background - The name of the background image file
 * @param {number} Y - The starting Y co-ordinate of the image
 * @param {number} Zoom - The zoom factor based on the number of characters
 * @param {number} DarkFactor - The value (0 = fully visible, 1 = black) to tint the background
 * @param {boolean} InvertRoom - Whether the background image should be inverted
 * @returns {void} - Nothing
 */
function ChatRoomDrawBackground(Background, Y, Zoom, DarkFactor, InvertRoom) {
	if (DarkFactor > 0) {
		// Draw the zoomed background
		DrawImageZoomCanvas("Backgrounds/" + Background + ".jpg", MainCanvas, 500 * (2 - 1 / Zoom), 0, 1000 / Zoom, 1000, 0, Y, 1000, 1000 * Zoom, InvertRoom);

		// Draw an overlay if the character is partially blinded
		if (DarkFactor < 1.0) {
			DrawRect(0, Y, 1000, 1000 - Y, "rgba(0,0,0," + (1.0 - DarkFactor) + ")");
		}
	}
}

/**
 * Draws any overlays on top of character
 * @param {Character} C The target character
 * @param {number} CharX Character's X position on canvas
 * @param {number} CharY Character's Y position on canvas
 * @param {number} Zoom Room zoom
 * @param {number} Pos Index of target character
 */
function ChatRoomDrawCharacterOverlay(C, CharX, CharY, Zoom, Pos) {
	// Draw the ghostlist/friendlist, whitelist/blacklist, admin icons
	if (ChatRoomHideIconState == 0) {
		if (Player.WhiteList.includes(C.MemberNumber)) {
			DrawImageResize("Icons/Small/WhiteList.png", CharX + 75 * Zoom, CharY, 50 * Zoom, 50 * Zoom);
		} else if (Player.BlackList.includes(C.MemberNumber)) {
			DrawImageResize("Icons/Small/BlackList.png", CharX + 75 * Zoom, CharY, 50 * Zoom, 50 * Zoom);
		}
		if (Array.isArray(ChatRoomData.Admin) && ChatRoomData.Admin.includes(C.MemberNumber)) {
			DrawImageResize("Icons/Small/Admin.png", CharX + 125 * Zoom, CharY, 50 * Zoom, 50 * Zoom);
		}
		else if (Array.isArray(ChatRoomData.Vip) && ChatRoomData.Vip.includes(C.MemberNumber)) {
			DrawImageResize("Icons/Small/Vip.png", CharX + 125 * Zoom, CharY, 50 * Zoom, 50 * Zoom);
		}
		// Warning icon when game versions don't match
		if (C.OnlineSharedSettings && C.OnlineSharedSettings.GameVersion !== GameVersion) {
			DrawImageResize("Icons/Small/Warning.png", CharX + 325 * Zoom, CharY, 50 * Zoom, 50 * Zoom);
		}
		if (Player.GhostList.includes(C.MemberNumber)) {
			DrawImageResize("Icons/Small/GhostList.png", CharX + 375 * Zoom, CharY, 50 * Zoom, 50 * Zoom);
		} else if (Player.FriendList.includes(C.MemberNumber)) {
			DrawImageResize("Icons/Small/FriendList.png", CharX + 375 * Zoom, CharY, 50 * Zoom, 50 * Zoom);
		}
	}

	if (ChatRoomTargetMemberNumber == C.MemberNumber && ChatRoomHideIconState <= 1) {
		DrawImage("Icons/Small/Whisper.png", CharX + 75 * Zoom, CharY + 950 * Zoom);
	}

	if (ChatRoomMoveTarget !== null) {
		const MoveTargetPos = ChatRoomCharacter.findIndex(c => c.MemberNumber === ChatRoomMoveTarget);
		if (MoveTargetPos < 0) {
			ChatRoomMoveTarget = null;
		} else {
			if (ChatRoomMoveTarget === C.MemberNumber) {
				DrawButton(CharX + 200 * Zoom, CharY + 750 * Zoom, 90 * Zoom, 90 * Zoom, "", "White");
				DrawImageResize("Icons/Remove.png", CharX + 202 * Zoom, CharY + 752 * Zoom, 86 * Zoom, 86 * Zoom);
			} else {
				if (Pos < MoveTargetPos) {
					DrawButton(CharX + 100 * Zoom, CharY + 750 * Zoom, 90 * Zoom, 90 * Zoom, "", "White");
					DrawImageResize("Icons/Here.png", CharX + 102 * Zoom, CharY + 752 * Zoom, 86 * Zoom, 86 * Zoom);
				}
				DrawButton(CharX + 200 * Zoom, CharY + 750 * Zoom, 90 * Zoom, 90 * Zoom, "", "White");
				DrawImageResize("Icons/Swap.png", CharX + 202 * Zoom, CharY + 752 * Zoom, 86 * Zoom, 86 * Zoom);
				if (Pos > MoveTargetPos) {
					DrawButton(CharX + 300 * Zoom, CharY + 750 * Zoom, 90 * Zoom, 90 * Zoom, "", "White");
					DrawImageResize("Icons/Here.png", CharX + 302 * Zoom, CharY + 752 * Zoom, 86 * Zoom, 86 * Zoom);
				}
			}
		}
	}
}

/**
 * Called when character is clicked
 * @param {Character} C The target character
 * @param {number} CharX Character's X position on canvas
 * @param {number} CharY Character's Y position on canvas
 * @param {number} Zoom Room zoom
 * @param {number} ClickX Click X postion relative to character, without zoom
 * @param {number} ClickY Click Y postion relative to character, without zoom
 * @param {number} Pos Index of target character
 */
function ChatRoomClickCharacter(C, CharX, CharY, Zoom, ClickX, ClickY, Pos) {

	// Click on name
	if (ClickY > 900) {
		// Clicking on self or current target removes whisper target
		if (C.ID === 0 || ChatRoomTargetMemberNumber === C.MemberNumber) {
			ChatRoomSetTarget(null);
			return;
		}
		// BlockWhisper rule, if owner is in chatroom
		if (LogQuery("BlockWhisper", "OwnerRule") && Player.Ownership && Player.Ownership.Stage === 1 && Player.Ownership.MemberNumber !== C.MemberNumber && ChatRoomOwnerInside()) {
			return;
		}
		// Sensory deprivation setting: Total (no whispers)
		if (Player.GameplaySettings.SensDepChatLog === "SensDepExtreme" && Player.GetBlindLevel() >= 3) {
			return;
		}
		ChatRoomSetTarget(C.MemberNumber);
		return;
	}

	// Moving character inside room
	if (ChatRoomMoveTarget !== null) {
		const MoveTargetPos = ChatRoomCharacter.findIndex(c => c.MemberNumber === ChatRoomMoveTarget);
		if (MoveTargetPos < 0) {
			ChatRoomMoveTarget = null;
		} else {
			if (Pos < MoveTargetPos && MouseIn(CharX + 100 * Zoom, CharY + 750 * Zoom, 90 * Zoom, 90 * Zoom)) {
				// Move left
				for (let i = 0; i < MoveTargetPos - Pos; i++) {
					ServerSend("ChatRoomAdmin", {
						MemberNumber: ChatRoomMoveTarget,
						Action: "MoveLeft",
						Publish: i === 0
					});
				}
				ChatRoomMoveTarget = null
			} else if (MouseIn(CharX + 200 * Zoom, CharY + 750 * Zoom, 90 * Zoom, 90 * Zoom)) {
				// Swap or cancel
				if (ChatRoomMoveTarget !== C.MemberNumber) {
					ServerSend("ChatRoomAdmin", {
						MemberNumber: Player.ID,
						TargetMemberNumber: ChatRoomMoveTarget,
						DestinationMemberNumber: C.MemberNumber,
						Action: "Swap"
					});
				}
				ChatRoomMoveTarget = null;
			} else if ( Pos > MoveTargetPos && MouseIn(CharX + 300 * Zoom, CharY + 750 * Zoom, 90 * Zoom, 90 * Zoom)) {
				// Move right
				for (let i = 0; i < Pos - MoveTargetPos; i++) {
					ServerSend("ChatRoomAdmin", {
						MemberNumber: ChatRoomMoveTarget,
						Action: "MoveRight",
						Publish: i === 0
					});
				}
				ChatRoomMoveTarget = null;
			}
			return;
		}
	}

	// Disable examining when blind setting
	if (Player.GameplaySettings.BlindDisableExamine && C.ID !== 0 && Player.GetBlindLevel() >= 3) {
		return;
	}

	// If the arousal meter is shown for that character, we can interact with it
	if (C.ArousalSettings && ["Manual", "Hybrid", "Automatic"].includes(C.ArousalSettings.Active)) {
		let MeterShow = C.ID === 0;
		if (C.ID !== 0 && Player.ArousalSettings.ShowOtherMeter && C.ArousalSettings) {
			if (C.ArousalSettings.Visible === "Access") {
				MeterShow = C.AllowItem;
			} else if (C.ArousalSettings.Visible === "All") {
				MeterShow = true;
			}
		}
		if (MeterShow) {
			// The arousal meter can be maximized or minimized by clicking on it
			if (MouseIn(CharX + 60 * Zoom, CharY + 400 * Zoom, 80 * Zoom, 100 * Zoom) && !C.ArousalZoom) { C.ArousalZoom = true; return; }
			if (MouseIn(CharX + 50 * Zoom, CharY + 615 * Zoom, 100 * Zoom, 85 * Zoom) && C.ArousalZoom) { C.ArousalZoom = false; return; }

			// If the player can manually control her arousal, we set the progress manual and change the facial expression, it can trigger an orgasm at 100%
			if (C.ID === 0 && MouseIn(CharX + 50 * Zoom, CharY + 200 * Zoom, 100 * Zoom, 500 * Zoom) && C.ArousalZoom) {
				if (Player.ArousalSettings.Active === "Manual" || Player.ArousalSettings.Active === "Hybrid") {
					var Arousal = Math.round((CharY + 625 * Zoom - MouseY) / (4 * Zoom), 0);
					ActivitySetArousal(Player, Arousal);
					if (Player.ArousalSettings.AffectExpression) ActivityExpression(Player, Player.ArousalSettings.Progress);
					if (Player.ArousalSettings.Progress == 100) ActivityOrgasmPrepare(Player);
				}
				return;
			}

			// Don't do anything if the thermometer is clicked without access to it
			if (MouseIn(CharX + 50 * Zoom, CharY + 200 * Zoom, 100 * Zoom, 415 * Zoom) && C.ArousalZoom) return;
		}
	}

	// Intercepts the online game character clicks if we need to
	if (OnlineGameClickCharacter(C)) return;

	// Gives focus to the character
	document.getElementById("InputChat").style.display = "none";
	document.getElementById("TextAreaChatLog").style.display = "none";
	ChatRoomBackground = ChatRoomData.Background;
	C.AllowItem = (C.ID === 0);
	ChatRoomOwnershipOption = "";
	ChatRoomLovershipOption = "";
	if (C.ID !== 0) ServerSend("ChatRoomAllowItem", { MemberNumber: C.MemberNumber });
	if (C.IsOwnedByPlayer() || C.IsLoverOfPlayer()) ServerSend("ChatRoomChat", { Content: "RuleInfoGet", Type: "Hidden", Target: C.MemberNumber });
	CharacterSetCurrent(C);
}

/**
 * Sends the request to the server to check the current character's relationship status.
 * @returns {void} - Nothing.
 */
function ChatRoomCheckRelationships() {
	var C = (Player.FocusGroup != null) ? Player : CurrentCharacter;
	if (C.ID != 0) ServerSend("AccountOwnership", { MemberNumber: C.MemberNumber });
	if (C.ID != 0) ServerSend("AccountLovership", { MemberNumber: C.MemberNumber });
}

/**
 * Displays /help content to the player if it's their first visit to a chatroom this session
 * @returns {void} - Nothing.
 */
function ChatRoomFirstTimeHelp() {
	if (!ChatRoomHelpSeen) {
		ChatRoomMessage({ Content: "ChatRoomHelp", Type: "Action", Sender: Player.MemberNumber });
		ChatRoomHelpSeen = true;
	}
}

/**
 * Sets the current whisper target and flags a target update
 * @param {number} MemberNumber - The target member number to set
 * @returns {void} - Nothing
 */
function ChatRoomSetTarget(MemberNumber) {
	if (MemberNumber !== ChatRoomTargetMemberNumber) {
		ChatRoomTargetMemberNumber = MemberNumber;
		ChatRoomTargetDirty = true;
	}
}

/**
 * Updates the chat input's placeholder text to reflect the current whisper target
 * @returns {void} - Nothing.
 */
function ChatRoomTarget() {
	// If the target member number hasn't changed, do nothing
	if (!ChatRoomTargetDirty) return;

	var TargetName = null;
	if (ChatRoomTargetMemberNumber != null) {
		for (let C = 0; C < ChatRoomCharacter.length; C++)
			if (ChatRoomTargetMemberNumber == ChatRoomCharacter[C].MemberNumber) {
				TargetName = ChatRoomCharacter[C].Name;
				break;
			}
		if (TargetName == null) ChatRoomSetTarget(null);
	}
	let placeholder;
	if (ChatRoomTargetMemberNumber != null) {
		placeholder = TextGet("WhisperTo");
		placeholder += " " + TargetName;
	} else {
		placeholder = TextGet("PublicChat");
	}
	document.getElementById("InputChat").placeholder = placeholder;
}

/**
 * Updates the account to set the last chat room
 * @param {string} room - room to set it to. "" to reset.
 * @returns {void} - Nothing
 */
function ChatRoomSetLastChatRoom(room) {
	if (room != "") {
		if (ChatRoomData && ChatRoomData.Background)
			Player.LastChatRoomBG = ChatRoomData.Background
		if (ChatRoomData && ChatRoomData.Private)
			Player.LastChatRoomPrivate = ChatRoomData.Private
		if (ChatRoomData && ChatRoomData.Limit)
			Player.LastChatRoomSize = ChatRoomData.Limit
		if (ChatRoomData && ChatRoomData.Description != null)
			Player.LastChatRoomDesc = ChatRoomData.Description
		if (ChatRoomData && ChatRoomData.Admin)
			Player.LastChatRoomAdmin = ChatRoomData.Admin
		if (ChatRoomData && ChatRoomData.Vip)
			Player.LastChatRoomVip = ChatRoomData.Vip

		ChatRoomLastName = ChatRoomData.Name;
		ChatRoomLastBG = ChatRoomData.Background;
		ChatRoomLastSize = ChatRoomData.Limit;
		ChatRoomLastPrivate = ChatRoomData.Private;
		ChatRoomLastDesc = ChatRoomData.Description;
		ChatRoomLastAdmin = ChatRoomData.Admin;
	} else {
		Player.LastChatRoomBG = ""
		Player.LastChatRoomPrivate = false
		ChatRoomLastName = "";
		ChatRoomLastBG = "";
		ChatRoomLastSize = 0;
		ChatRoomLastPrivate = false;
		ChatRoomLastDesc = "";
		ChatRoomLastAdmin = [];
	}
	Player.LastChatRoom = room
	var P = {
		LastChatRoom: Player.LastChatRoom,
		LastChatRoomBG: Player.LastChatRoomBG,
		LastChatRoomPrivate: Player.LastChatRoomPrivate,
		LastChatRoomSize: Player.LastChatRoomSize,
		LastChatRoomDesc: Player.LastChatRoomDesc,
		LastChatRoomAdmin: Player.LastChatRoomAdmin.toString(),
		LastChatRoomVip: Player.LastChatRoomVip.toString(),
		
	};
	ServerSend("AccountUpdate", P);
}

/**
 * Triggers a chat room event for things like plugs and crotch ropes, will send a chat message if the chance is right.
 * @returns {void} - Nothing.
 */
function ChatRoomStimulationMessage(Context) {
	if (CurrentScreen == "ChatRoom" && Player.ImmersionSettings && Player.ImmersionSettings.StimulationEvents) {
		var C = Player
		if (Context == null || Context == "") Context = "StruggleAction"
		
		var modBase = 0
		var modArousal = 0
		var modVibe = 0
		var modInflation = 0
		var modGag = 0
		
		if (ChatRoomArousalMsg_Chance[Context]) modBase = ChatRoomArousalMsg_Chance[Context]
		if (ChatRoomArousalMsg_ChanceScaling[Context]) modArousal = ChatRoomArousalMsg_ChanceScaling[Context]
		if (ChatRoomArousalMsg_ChanceVibeMod[Context]) modVibe = ChatRoomArousalMsg_ChanceVibeMod[Context]
		if (ChatRoomArousalMsg_ChanceInflationMod[Context]) modInflation = ChatRoomArousalMsg_ChanceInflationMod[Context]
		if (ChatRoomArousalMsg_ChanceGagMod[Context]) modGag = ChatRoomArousalMsg_ChanceGagMod[Context]

		// Decide the trigger message
		var trigPriority = 0.0
		var trigMsg = ""
		var trigGroup = ""
		var trigPlug = ""
		var arousalAmount = 0 // Increases based on how many items
		for (let A = 0; A < C.Appearance.length; A++)
			if ((C.Appearance[A].Asset != null) && (C.Appearance[A].Asset.Group.Family == C.AssetFamily)) {
				var trigChance = 0
				var trigMsgTemp = ""
				var Intensity = InventoryGetItemProperty(C.Appearance[A], "Intensity", true)
				if (InventoryItemHasEffect(C.Appearance[A], "CrotchRope", true)) {
					if (trigChance == 0) trigChance = modBase
					trigMsgTemp = "CrotchRope"
					arousalAmount += 2
				} else if (Intensity > 0) {
					if (trigChance == 0 && modVibe > 0) trigChance = modBase // Some things are not affected by vibration, like kneeling
					trigChance += modVibe * Intensity
					trigMsgTemp = "Vibe"
					arousalAmount += Intensity
					if (InventoryItemHasEffect(C.Appearance[A], "FillVulva", true) && Math.random() < 0.5) {
						trigMsgTemp = "VibePlugFront"
						arousalAmount += 1
						if (trigPlug == "Back") trigPlug = "Both"
						else trigPlug = "Front"
					}
					if (InventoryItemHasEffect(C.Appearance[A], "IsPlugged", true) && Math.random() < 0.5) {
						if (trigMsgTemp == "Vibe")
							trigMsgTemp = "VibePlugFront"
						arousalAmount += 1
						if (trigPlug == "Front") trigPlug = "Both"
						else trigPlug = "Back"
					}
				} else {
					if (InventoryItemHasEffect(C.Appearance[A], "FillVulva", true)){
						if (trigChance == 0) trigChance = modBase
						trigMsgTemp = "PlugFront"
						arousalAmount += 1
						if (trigPlug == "Back") trigPlug = "Both"
						else trigPlug = "Front"
					}
					if (InventoryItemHasEffect(C.Appearance[A], "IsPlugged", true)) {
						if (trigChance == 0) trigChance = modBase
						if (trigMsgTemp == "")
							trigMsgTemp = "PlugBack"
						arousalAmount += 1
						if (trigPlug == "Front") trigPlug = "Both"
						else trigPlug = "Back"
					}
				}
				if (trigMsgTemp != "" && Player.ArousalSettings && Player.ArousalSettings.Progress > 0) {
					trigChance += modArousal * Player.ArousalSettings.Progress/100
				}
				if (trigMsgTemp != "") {
					const Inflation = InventoryGetItemProperty(C.Appearance[A], "InflateLevel", true);
					if (typeof Inflation === "number" && Inflation > 0) {
						trigChance += modInflation * Inflation/4;
						arousalAmount += Inflation/2;
					}
				}
				
				if (trigPlug == "Both") {
					if ((trigMsgTemp == "VibePlugFront" || trigMsgTemp == "VibePlugBack"
					|| trigMsgTemp == "PlugFront" || trigMsgTemp == "PlugBack") && Math.random() > 0.7) {
						trigMsgTemp = "PlugBoth"
						arousalAmount += 1
					}
				}
				
				
				if (InventoryItemHasEffect(C.Appearance[A], "GagTotal", true) || InventoryItemHasEffect(C.Appearance[A], "GagTotal2", true)) {
					if (trigChance == 0 && modGag > 0) trigChance = modBase // Some things are not affected by vibration, like kneeling
					trigChance += modGag
					
					
					if (trigChance > 0) {
						arousalAmount += 12
					    trigMsgTemp = "Gag"
					}
				}
					
				if (trigMsgTemp != "" && Math.random() < trigChance && trigChance >= trigPriority) {
					trigPriority = trigChance
					trigMsg = trigMsgTemp
					trigGroup = C.Appearance[A].Asset.Group.Name
				}
				
			}
		
		// Now we have a trigger message, hopefully!
		if (trigMsg != "") {
			// Increase player arousal to the zone
			if (!Player.IsEdged() && Player.ArousalSettings && Player.ArousalSettings.Progress && Player.ArousalSettings.Progress < 70 - arousalAmount && trigMsgTemp != "Gag")
				ActivityEffectFlat(Player, Player, arousalAmount, trigGroup, 1)
	
			if ((Player.ChatSettings != null) && (Player.ChatSettings.ShowActivities != null) && !Player.ChatSettings.ShowActivities) return;
			
			ChatRoomPinkFlashTime = CommonTime() + (Math.random() + arousalAmount/2.4) * 500
			
			CharacterSetFacialExpression(Player, "Blush", "VeryHigh", Math.ceil((ChatRoomPinkFlashTime - CommonTime())/250));
			
			var index = Math.floor(Math.random() * 3)
			ChatRoomMessage({ Content: "ChatRoomStimulationMessage"+trigMsg+""+index, Type: "Action", Sender: Player.MemberNumber });
		}
	}
}


/**
 * Runs the chatroom screen.
 * @returns {void} - Nothing.
 */
function ChatRoomRun() {
<<<<<<< HEAD
	
	// Set the admins of the new room
	if (Player.ImmersionSettings && ChatRoomData && Player.ImmersionSettings.ReturnToChatRoomAdmin && Player.ImmersionSettings.ReturnToChatRoom && Player.LastChatRoomAdmin && Player.LastChatRoomVip && ChatRoomNewRoomToUpdate) {
		if (Player.LastChatRoomAdmin.indexOf(Player.MemberNumber) < 0 && Player.LastChatRoomPrivate) { // Add the player if they are not an admin
			Player.LastChatRoomAdmin.push(Player.MemberNumber)
		}
		var UpdatedRoom = {
			Name: Player.LastChatRoom,
			Description: Player.LastChatRoomDesc,
			Background: Player.LastChatRoomBG,
			Limit: "" + Player.LastChatRoomSize,
			Admin: Player.LastChatRoomAdmin,
			Ban: ChatRoomData.Ban,
			Vip: Player.LastChatRoomVip,
			BlockCategory: ChatRoomData.BlockCategory,
			Game: ChatRoomData.Game,
			Private: Player.LastChatRoomPrivate,
			Locked: ChatRoomData.Locked
		};
		ServerSend("ChatRoomAdmin", { MemberNumber: Player.ID, Room: UpdatedRoom, Action: "Update" });
		ChatRoomNewRoomToUpdate = null
	}
	 
	var OnlyPersonBlacklisted = ChatRoomCharacter.length > 1;
	
	for (let I = 0; I < ChatRoomCharacter.length; I++) {
		if (ChatRoomCharacter[I].ID != 0 && (Player.BlackList.indexOf(ChatRoomCharacter[I].MemberNumber) < 0 || Player.FriendList.indexOf(ChatRoomCharacter[I].MemberNumber) >= 0 || Player.IsOwnedByMemberNumber(ChatRoomCharacter[I].MemberNumber))) {
			OnlyPersonBlacklisted = false
		}
	}
	if (!(ChatRoomData && (!Player.BlackList || !OnlyPersonBlacklisted))) {
		ChatRoomSetLastChatRoom("")
	}
	else if (Player.ImmersionSettings 
		&& (ChatRoomLastName != ChatRoomData.Name || ChatRoomLastBG != ChatRoomData.Background || ChatRoomLastSize != ChatRoomData.Limit || ChatRoomLastPrivate != ChatRoomData.Private || ChatRoomLastDesc != ChatRoomData.Description || ChatRoomLastAdmin != ChatRoomData.Admin)) {
		ChatRoomLastName = ChatRoomData.Name
		ChatRoomLastBG = ChatRoomData.Background
		ChatRoomLastSize = ChatRoomData.Limit
		ChatRoomLastPrivate = ChatRoomData.Private
		ChatRoomLastDesc = ChatRoomData.Description
		ChatRoomLastAdmin = ChatRoomData.Admin
		ChatRoomLastVip = ChatRoomData.Vip
		
		ChatRoomSetLastChatRoom(ChatRoomData.Name)
	}
	

=======
>>>>>>> 6247bd50
	// Draws the chat room controls
	ChatRoomCreateElement();
	ChatRoomFirstTimeHelp();
	ChatRoomTarget();
	ChatRoomBackground = "";
	DrawRect(0, 0, 2000, 1000, "Black");
	ChatRoomDrawCharacter(false);
	ElementPositionFix("TextAreaChatLog", 36, 1005, 66, 988, 835);
	ElementPosition("InputChat", 1456, 950, 900, 82);
	DrawButton(1905, 908, 90, 90, "", "White", "Icons/Chat.png");
	if (!ChatRoomCanLeave() && ChatRoomSlowtimer != 0){//Player got interrupted while trying to leave. (Via a bind)
		ServerSend("ChatRoomChat", { Content: "SlowLeaveInterrupt", Type: "Action", Dictionary: [{Tag: "SourceCharacter", Text: Player.Name, MemberNumber: Player.MemberNumber}]});
		ServerSend("ChatRoomChat", { Content: "SlowLeaveInterrupt", Type: "Hidden", Dictionary: [{Tag: "SourceCharacter", Text: Player.Name, MemberNumber: Player.MemberNumber}]});
		ChatRoomSlowtimer = 0;
		ChatRoomSlowStop = false;
	}

	const PlayerIsSlow = Player.IsSlow();

	// If the player is slow (ex: ball & chains), she can leave the room with a timer and can be blocked by others
	if (PlayerIsSlow && ChatRoomCanLeave() && (ChatRoomSlowStop == false)) {
		if (ChatRoomSlowtimer == 0) DrawButton(1005, 2, 120, 60, "", "#FFFF00", "Icons/Rectangle/Exit.png", TextGet("MenuLeave"));
		if ((CurrentTime < ChatRoomSlowtimer) && (ChatRoomSlowtimer != 0)) DrawButton(1005, 2, 120, 60, "", "White", "Icons/Rectangle/Cancel.png", TextGet("MenuCancel"));
		if ((CurrentTime > ChatRoomSlowtimer) && (ChatRoomSlowtimer != 0)) {
			ChatRoomSlowtimer = 0;
			ChatRoomSlowStop = false;
			DialogLentLockpicks = false;
			ChatRoomClearAllElements();
			ChatRoomSetLastChatRoom("")
			ServerSend("ChatRoomLeave", "");
			CommonSetScreen("Online", "ChatSearch");
		}
	}
	
	if (CurrentTime > ChatRoomGetUpTimer) {
		ChatRoomGetUpTimer = 0
	}

	// If the player is slow and was stopped from leaving by another player
	if ((ChatRoomSlowStop == true) && PlayerIsSlow) {
		DrawButton(1005, 2, 120, 60, "", "Pink", "Icons/Rectangle/Exit.png", TextGet("MenuLeave"));
		if (CurrentTime > ChatRoomSlowtimer) {
			 ChatRoomSlowtimer = 0;
			 ChatRoomSlowStop = false;
		}
	}

	// Draws the top buttons in pink if they aren't available
	if (!PlayerIsSlow || (ChatRoomSlowtimer == 0 && !ChatRoomCanLeave())){
		if (ChatRoomSlowtimer != 0) ChatRoomSlowtimer = 0;
		DrawButton(1005, 2, 120, 60, "", (ChatRoomCanLeave()) ? "White" : "Pink", "Icons/Rectangle/Exit.png", TextGet("MenuLeave"));
	}

	// Draw the buttons at the top-right
	ChatRoomMenuDraw();

	// In orgasm mode, we add a pink filter and different controls depending on the stage.  The pink filter shows a little above 90
	if ((Player.ArousalSettings != null) && (Player.ArousalSettings.Active != null) && (Player.ArousalSettings.Active != "Inactive") && (Player.ArousalSettings.Active != "NoMeter")) {
		if ((Player.ArousalSettings.OrgasmTimer != null) && (typeof Player.ArousalSettings.OrgasmTimer === "number") && !isNaN(Player.ArousalSettings.OrgasmTimer) && (Player.ArousalSettings.OrgasmTimer > 0)) {
			DrawRect(0, 0, 1003, 1000, "#FFB0B0B0");
			DrawRect(1003, 0, 993, 63, "#FFB0B0B0");
			if (Player.ArousalSettings.OrgasmStage == null) Player.ArousalSettings.OrgasmStage = 0;
			if (Player.ArousalSettings.OrgasmStage == 0) {
				DrawText(TextGet("OrgasmComing"), 500, 410, "White", "Black");
				DrawButton(200, 532, 250, 64, TextGet("OrgasmTryResist"), "White");
				DrawButton(550, 532, 250, 64, TextGet("OrgasmSurrender"), "White");
			}
			if (Player.ArousalSettings.OrgasmStage == 1) DrawButton(ActivityOrgasmGameButtonX, ActivityOrgasmGameButtonY, 250, 64, ActivityOrgasmResistLabel, "White");
			if (Player.ArousalSettings.OrgasmStage == 2) DrawText(TextGet("OrgasmRecovering"), 500, 500, "White", "Black");
			ActivityOrgasmProgressBar(50, 970);
		} else if ((Player.ArousalSettings.Progress != null) && (Player.ArousalSettings.Progress >= 91) && (Player.ArousalSettings.Progress <= 99) && !CommonPhotoMode) {
			if ((ChatRoomCharacter.length <= 2) || (ChatRoomCharacter.length >= 6) ||
				(Player.GameplaySettings && (Player.GameplaySettings.SensDepChatLog == "SensDepExtreme" && Player.GameplaySettings.BlindDisableExamine) && (Player.GetBlindLevel() >= 3))) DrawRect(0, 0, 1003, 1000, "#FFB0B040");
			else if (ChatRoomCharacter.length == 3) DrawRect(0, 50, 1003, 900, "#FFB0B040");
			else if (ChatRoomCharacter.length == 4) DrawRect(0, 150, 1003, 700, "#FFB0B040");
			else if (ChatRoomCharacter.length == 5) DrawRect(0, 250, 1003, 500, "#FFB0B040");
		}
	}
	
	if ((Player.ImmersionSettings != null && Player.GraphicsSettings != null) && (Player.ImmersionSettings.StimulationEvents && Player.GraphicsSettings.StimulationFlash) && ChatRoomPinkFlashTime > CommonTime()) {
		var FlashTime = ChatRoomPinkFlashTime - CommonTime() // ChatRoomPinkFlashTime is the end of the flash. The flash is brighter based on the distance to the end.
		var PinkFlashAlpha = Math.max(0, Math.min(255, Math.floor(140 * (1 - Math.exp(-FlashTime/2500))))).toString(16);
		if (PinkFlashAlpha.length < 2) PinkFlashAlpha = "0" + PinkFlashAlpha
			if ((ChatRoomCharacter.length <= 2) || (ChatRoomCharacter.length >= 6) ||
				(Player.GameplaySettings && (Player.GameplaySettings.SensDepChatLog == "SensDepExtreme" && Player.GameplaySettings.BlindDisableExamine) && (Player.GetBlindLevel() >= 3)))
													DrawRect(0, 0, 1003, 1000, "#FFB0B0" + PinkFlashAlpha);
			else if (ChatRoomCharacter.length == 3) DrawRect(0, 50, 1003, 900, "#FFB0B0" + PinkFlashAlpha);
			else if (ChatRoomCharacter.length == 4) DrawRect(0, 150, 1003, 700, "#FFB0B0" + PinkFlashAlpha);
			else if (ChatRoomCharacter.length == 5) DrawRect(0, 250, 1003, 500, "#FFB0B0" + PinkFlashAlpha);
	}
	

	// Runs any needed online game script
	OnlineGameRun();

	// Clear notifications if needed
	ChatRoomNotificationReset();
}

/**
 * Draws the chat room menu buttons
 * @returns {void} - Nothing
 */
function ChatRoomMenuDraw() {
	const Space = 870 / (ChatRoomMenuButtons.length - 1);
	let ButtonColor = "White";
	for (let B = 0; B < ChatRoomMenuButtons.length; B++) {
		let Button = ChatRoomMenuButtons[B];
		if (Button === "Exit") continue; // handled in ChatRoomRun()
		const ImageSuffix = Button === "Icons" ? ChatRoomHideIconState.toString() : "";
		if (Button === "Kneel" && !Player.CanKneel()) {
			if (ChatRoomGetUpTimer === 0 && (ChatRoomCanAttemptStand() || ChatRoomCanAttemptKneel())) {
				ButtonColor = "Yellow";
			} else {
				ButtonColor = "Pink";
			}
		} else if (Button === "Dress" && (!Player.CanChange() || !OnlineGameAllowChange())) {
			ButtonColor = "Pink";
		} else {
			ButtonColor = "White";
		}
		DrawButton(1005 + Space * B, 2, 120, 60, "", ButtonColor, "Icons/Rectangle/" + Button + ImageSuffix + ".png", TextGet("Menu" + Button));
	}
}

/**
 * Handles clicks the chatroom screen.
 * @returns {void} - Nothing.
 */
function ChatRoomClick() {

	// In orgasm mode, we do not allow any clicks expect the chat
	if (MouseIn(1905, 910, 90, 90)) ChatRoomSendChat();
	if ((Player.ArousalSettings != null) && (Player.ArousalSettings.OrgasmTimer != null) && (typeof Player.ArousalSettings.OrgasmTimer === "number") && !isNaN(Player.ArousalSettings.OrgasmTimer) && (Player.ArousalSettings.OrgasmTimer > 0)) {

		// On stage 0, the player can choose to resist the orgasm or not.  At 1, the player plays a mini-game to fight her orgasm
		if (MouseIn(200, 532, 250, 68) && (Player.ArousalSettings.OrgasmStage == 0)) ActivityOrgasmGameGenerate(0);
		if (MouseIn(550, 532, 250, 68) && (Player.ArousalSettings.OrgasmStage == 0)) ActivityOrgasmStart(Player);
		if ((MouseX >= ActivityOrgasmGameButtonX) && (MouseX <= ActivityOrgasmGameButtonX + 250) && (MouseY >= ActivityOrgasmGameButtonY) && (MouseY <= ActivityOrgasmGameButtonY + 64) && (Player.ArousalSettings.OrgasmStage == 1)) ActivityOrgasmGameGenerate(ActivityOrgasmGameProgress + 1);
		return;

	}

	// When the user chats or clicks on a character
	if (MouseIn(0, 0, 1000, 1000)) ChatRoomDrawCharacter(true);
	
	// When the user clicks a menu button in the top-right
	if (MouseYIn(0, 62)) ChatRoomMenuClick();
}

/**
 * Process chat room menu button clicks
 * @returns {void} - Nothing
 */
function ChatRoomMenuClick() {
	const Space = 870 / (ChatRoomMenuButtons.length - 1);
	for (let B = 0; B < ChatRoomMenuButtons.length; B++) {
		if (MouseXIn(1005 + Space * B, 120)) {
			switch (ChatRoomMenuButtons[B]) {
				case "Exit":
					const PlayerIsSlow = Player.IsSlow();
					// When the user leaves
					if (ChatRoomCanLeave() && !PlayerIsSlow) {
						DialogLentLockpicks = false;
						ChatRoomClearAllElements();
						ServerSend("ChatRoomLeave", "");
						ChatRoomSetLastChatRoom("");
						// Clear leash since the player has escaped
						ChatRoomLeashPlayer = null;
						CommonSetScreen("Online", "ChatSearch");
						CharacterDeleteAllOnline();
					}
					// When the player is slow and attempts to leave
					if (ChatRoomCanLeave() && PlayerIsSlow) {
						// If the player clicked to leave, we start a timer based on evasion level and send a chat message
						if ((ChatRoomSlowtimer == 0) && (ChatRoomSlowStop == false)) {
							ServerSend("ChatRoomChat", { Content: "SlowLeaveAttempt", Type: "Action", Dictionary: [{ Tag: "SourceCharacter", Text: Player.Name, MemberNumber: Player.MemberNumber }] });
							ChatRoomSlowtimer = CurrentTime + (10 * (1000 - (50 * SkillGetLevelReal(Player, "Evasion"))));
						}
						// If the player clicked to cancel leaving, we alert the room and stop the timer
						else if ((ChatRoomSlowtimer != 0) && (ChatRoomSlowStop == false)) {
							ServerSend("ChatRoomChat", { Content: "SlowLeaveCancel", Type: "Action", Dictionary: [{ Tag: "SourceCharacter", Text: Player.Name, MemberNumber: Player.MemberNumber }] });
							ChatRoomSlowtimer = 0;
						}
					}
					break;
				case "Cut":
					// When the user wants to remove the top part of his chat to speed up the screen, we only keep the last 20 entries
					var L = document.getElementById("TextAreaChatLog");
					while (L.childElementCount > 20)
						L.removeChild(L.childNodes[0]);
					ElementScrollToEnd("TextAreaChatLog");
					break;
				case "GameOption":
					// The cut button can become the game option button if there's an online game going on
					document.getElementById("InputChat").style.display = "none";
					document.getElementById("TextAreaChatLog").style.display = "none";
					CommonSetScreen("Online", "Game" + ChatRoomGame);
					break;
				case "Kneel":
					// When the user character kneels
           if (Player.CanKneel()) {
						const PlayerIsKneeling = Player.ActivePose && Player.ActivePose.includes("Kneel");
						ServerSend("ChatRoomChat", { Content: PlayerIsKneeling ? "StandUp" : "KneelDown", Type: "Action", Dictionary: [{ Tag: "SourceCharacter", Text: Player.Name, MemberNumber: Player.MemberNumber }] });
						CharacterSetActivePose(Player, PlayerIsKneeling ? "BaseLower" : "Kneel");
						ChatRoomStimulationMessage("Kneel");
						ServerSend("ChatRoomCharacterPoseUpdate", { Pose: Player.ActivePose });
          } else if (ChatRoomGetUpTimer == 0 && (ChatRoomCanAttemptStand() || ChatRoomCanAttemptKneel())) { // If the player can theoretically get up, we start a minigame!
            var diff = 0
            if (Player.IsBlind()) diff += 1
            if (Player.IsKneeling()) diff += 2
            if (Player.IsDeaf()) diff += 1
            if (InventoryGet(Player, "ItemTorso") || InventoryGroupIsBlocked(Player, "ItemTorso")) diff += 1
            if (InventoryGroupIsBlocked(Player, "ItemHands")) diff += 1
            if (InventoryGet(Player, "ItemArms")) diff += 1
            if (InventoryGet(Player, "ItemLegs") || InventoryGroupIsBlocked(Player, "ItemLegs")) diff += 1
            if (InventoryGet(Player, "ItemFeet") || InventoryGroupIsBlocked(Player, "ItemFeet")) diff += 1
            if (InventoryGet(Player, "ItemBoots")) diff += 2

            MiniGameStart("GetUp", diff, "ChatRoomAttemptStandMinigameEnd");
          }
					break;
				case "Icons":
					// When the user toggles icon visibility
					ChatRoomHideIconState += 1;
					if (ChatRoomHideIconState > 3) ChatRoomHideIconState = 0;
					break;
				case "Camera":
					// When the user takes a photo of the room
					ChatRoomPhotoFullRoom();
					break;
				case "Dress":
					// When the user wants to change clothes
					if (Player.CanChange() && OnlineGameAllowChange()) {
						document.getElementById("InputChat").style.display = "none";
						document.getElementById("TextAreaChatLog").style.display = "none";
						CharacterAppearanceReturnRoom = "ChatRoom";
						CharacterAppearanceReturnModule = "Online";
						CharacterAppearanceLoadCharacter(Player);
					}
					break;
				case "Profile":
					// When the user checks her profile
					document.getElementById("InputChat").style.display = "none";
					document.getElementById("TextAreaChatLog").style.display = "none";
					InformationSheetLoadCharacter(Player);
					break;
				case "Admin":
					// When the user enters the room administration screen
					document.getElementById("InputChat").style.display = "none";
					document.getElementById("TextAreaChatLog").style.display = "none";
					CommonSetScreen("Online", "ChatAdmin");
					break;
			}
		}
	}
}

function ChatRoomAttemptStandMinigameEnd() {
	
	if (MiniGameVictory)  {
		if (MiniGameType == "GetUp"){
			ServerSend("ChatRoomChat", { Content: (!Player.IsKneeling()) ? "KneelDownPass" : "StandUpPass", Type: "Action", Dictionary: [{ Tag: "SourceCharacter", Text: Player.Name, MemberNumber: Player.MemberNumber }] });
			CharacterSetActivePose(Player, (!Player.IsKneeling()) ? "Kneel" : null, true);
			ServerSend("ChatRoomCharacterPoseUpdate", { Pose: Player.ActivePose });
		}
	} else {
		if (MiniGameType == "GetUp") {
			ChatRoomGetUpTimer = CurrentTime + 15000
			ServerSend("ChatRoomChat", { Content: (!Player.IsKneeling()) ? "KneelDownFail" : "StandUpFail", Type: "Action", Dictionary: [{ Tag: "SourceCharacter", Text: Player.Name, MemberNumber: Player.MemberNumber }] });
			if (!Player.IsKneeling()) {
				CharacterSetFacialExpression(Player, "Eyebrows", "Soft", 15);
				CharacterSetFacialExpression(Player, "Blush", "Soft", 15);
				CharacterSetFacialExpression(Player, "Eyes", "Dizzy", 15);
			}
		}
	}
	
	CommonSetScreen("Online", "ChatRoom");	
}

/**
 * Checks if the player can leave the chatroom.
 * @returns {boolean} - Returns TRUE if the player can leave the current chat room.
 */
function ChatRoomCanLeave() {
	if (!Player.CanWalk()) return false; // Cannot leave if cannot walk
	if (!ChatRoomData.Locked || ChatRoomPlayerIsAdmin() || ChatRoomPlayerIsVip()) return true; // Can leave if the room isn't locked or is an administrator
	for (let C = 0; C < ChatRoomCharacter.length; C++)
		if (ChatRoomData.Admin.indexOf(ChatRoomCharacter[C].MemberNumber) >= 0)
			return false; // Cannot leave if the room is locked and there's an administrator inside
	return true; // Can leave if the room is locked and there's no administrator inside
}

/**
 * Handles keyboard shortcuts in the chatroom screen.
 * @returns {void} - Nothing.
 */
function ChatRoomKeyDown() {

	// If the input text is not focused and not on mobile, set the focus to it
	if (document.activeElement.id != "InputChat") ElementFocus("InputChat");

	// The ENTER key sends the chat.  The "preventDefault" is needed for <textarea>, otherwise it adds a new line after clearing the field
	if (KeyPress == 13 && !event.shiftKey) {
		event.preventDefault();
		ChatRoomSendChat();
	}

	// On page up, we show the previous chat typed
	if (KeyPress == 33) {
		if (ChatRoomLastMessageIndex > 0) ChatRoomLastMessageIndex--;
		ElementValue("InputChat", ChatRoomLastMessage[ChatRoomLastMessageIndex]);
	}

	// On page down, we show the next chat typed
	if (KeyPress == 34) {
		ChatRoomLastMessageIndex++;
		if (ChatRoomLastMessageIndex > ChatRoomLastMessage.length - 1) ChatRoomLastMessageIndex = ChatRoomLastMessage.length - 1;
		ElementValue("InputChat", ChatRoomLastMessage[ChatRoomLastMessageIndex]);
	}

	// On escape, scroll to the bottom of the chat
	if (KeyPress == 27) ElementScrollToEnd("TextAreaChatLog");
}

/**
 * Sends the chat message to the room
 * @returns {void} - Nothing.
 */
function ChatRoomSendChat() {

	// If there's a message to send
	var msg = ElementValue("InputChat").trim()
	if (msg != "") {

		// Keeps the chat log in memory so it can be accessed with pageup/pagedown
		ChatRoomLastMessage.push(msg);
		ChatRoomLastMessageIndex = ChatRoomLastMessage.length;

		var m = msg.toLowerCase().trim();


		// Some custom functions like /dice or /coin are implemented for randomness
		if (m.indexOf("/dice") == 0) {

			// The player can roll X dice of Y faces, using XdY.  If no size is specified, a 6 sided dice is assumed
			if (/(^\d+)[dD](\d+$)/.test(msg.substring(5, 50).trim())) {
				var Roll = /(^\d+)[dD](\d+$)/.exec((msg.substring(5, 50).trim()));
				var DiceNumber = (!Roll) ? 1 : parseInt(Roll[1]);
				var DiceSize = (!Roll) ? 6 : parseInt(Roll[2]);
				if ((DiceNumber < 1) || (DiceNumber > 100)) DiceNumber = 1;
			}
			else if (/(^\d+$)/.test((msg.substring(5, 50).trim()))) {
				var Roll = /(^\d+)/.exec((msg.substring(5, 50).trim()));
				var DiceNumber = 1;
				var DiceSize = (!Roll) ? 6 : parseInt(Roll[1]);
			}
			else DiceNumber = 0;

			// If there's at least one dice to roll
			if (DiceNumber > 0) {
				if ((DiceSize < 2) || (DiceSize > 100)) DiceSize = 6;
				var CurrentRoll = 0;
				var Result = [];
				var Total = 0;
				while (CurrentRoll < DiceNumber) {
					var Roll = Math.floor(Math.random() * DiceSize) + 1
					Result.push(Roll);
					Total += Roll;
					CurrentRoll++;
				}
				msg = "ActionDice";
				var Dictionary = [];
				Dictionary.push({ Tag: "SourceCharacter", Text: Player.Name });
				Dictionary.push({ Tag: "DiceType", Text: DiceNumber.toString() + "D" + DiceSize.toString() });
				if (DiceNumber > 1) {
					Result.sort((a, b) => a - b);
					Dictionary.push({ Tag: "DiceResult", Text: Result.toString() + " = " + Total.toString() });
				}
				else if (DiceNumber == 1) Dictionary.push({ Tag: "DiceResult", Text: Total.toString() });
				if (msg != "") ServerSend("ChatRoomChat", { Content: msg, Type: "Action", Dictionary: Dictionary });
			}

		} else if (m.indexOf("/coin") == 0) {

			// The player can flip a coin, heads or tails are 50/50
			msg = "ActionCoin";
			var Heads = (Math.random() >= 0.5);
			var Dictionary = [];
			Dictionary.push({ Tag: "SourceCharacter", Text: Player.Name });
			Dictionary.push({ Tag: "CoinResult", TextToLookUp: Heads ? "Heads" : "Tails" });
			if (msg != "") ServerSend("ChatRoomChat", { Content: msg, Type: "Action", Dictionary: Dictionary });

		} else if ((m.indexOf("*") == 0) || (m.indexOf("/me ") == 0) || (m.indexOf("/action ") == 0)) {
			

			// The player can emote an action using * or /me (for those IRC or Skype users), it doesn't garble
			// The command /action or ** does not add the player's name to it
			msg = msg.replace("*", "");
			msg = msg.replace(/\/me /g, "");
			msg = msg.replace(/\/action /g, "*");
			if (msg != "") ServerSend("ChatRoomChat", { Content: msg, Type: "Emote" });

		}
		else if (m.indexOf("/help") == 0) ServerSend("ChatRoomChat", { Content: "ChatRoomHelp", Type: "Action", Target: Player.MemberNumber});
		else if (m.indexOf("/safeword") == 0) ChatRoomSafewordChatCommand();
		else if (m.indexOf("/friendlistadd ") == 0) ChatRoomListManipulation(Player.FriendList, null, msg);
		else if (m.indexOf("/friendlistremove ") == 0) ChatRoomListManipulation(null, Player.FriendList, msg);
		else if (m.indexOf("/ghostadd ") == 0) { ChatRoomListManipulation(Player.GhostList, null, msg); ChatRoomListManipulation(Player.BlackList, Player.WhiteList, msg); }
		else if (m.indexOf("/ghostremove ") == 0) { ChatRoomListManipulation(null, Player.GhostList, msg); ChatRoomListManipulation(null, Player.BlackList, msg); }
		else if (m.indexOf("/whitelistadd ") == 0) ChatRoomListManipulation(Player.WhiteList, Player.BlackList, msg);
		else if (m.indexOf("/whitelistremove ") == 0) ChatRoomListManipulation(null, Player.WhiteList, msg);
		else if (m.indexOf("/blacklistadd ") == 0) ChatRoomListManipulation(Player.BlackList, Player.WhiteList, msg);
		else if (m.indexOf("/blacklistremove ") == 0) ChatRoomListManipulation(null, Player.BlackList, msg);
		else if (m.indexOf("/ban ") == 0) ChatRoomAdminChatAction("Ban", msg);
		else if (m.indexOf("/unban ") == 0) ChatRoomAdminChatAction("Unban", msg);
		else if (m.indexOf("/kick ") == 0) ChatRoomAdminChatAction("Kick", msg);
		else if (m.indexOf("/promote ") == 0) ChatRoomAdminChatAction("Promote", msg);
		else if (m.indexOf("/demote ") == 0) ChatRoomAdminChatAction("Demote", msg);
		else if (m.indexOf("/afk") == 0) CharacterSetFacialExpression(Player, "Emoticon", "Afk");
		else if (msg != "" && !((ChatRoomTargetMemberNumber != null || m.indexOf("(") >= 0) && Player.ImmersionSettings && Player.ImmersionSettings.BlockGaggedOOC && !Player.CanTalk())) {
			if (ChatRoomTargetMemberNumber == null) {
				// Regular chat
				ServerSend("ChatRoomChat", { Content: msg, Type: "Chat" });
				ChatRoomStimulationMessage("Gag");
			} else {
				// The whispers get sent to the server and shown on the client directly
				ServerSend("ChatRoomChat", { Content: msg, Type: "Whisper", Target: ChatRoomTargetMemberNumber });
				var TargetName = "";
				for (let C = 0; C < ChatRoomCharacter.length; C++)
					if (ChatRoomTargetMemberNumber == ChatRoomCharacter[C].MemberNumber)
						TargetName = ChatRoomCharacter[C].Name;

				var div = document.createElement("div");
				div.setAttribute('class', 'ChatMessage ChatMessageWhisper');
				div.setAttribute('data-time', ChatRoomCurrentTime());
				div.setAttribute('data-sender', Player.MemberNumber.toString());
				div.innerHTML = TextGet("WhisperTo") + " " + TargetName + ": " + msg;

				var Refocus = document.activeElement.id == "InputChat";
				var ShouldScrollDown = ElementIsScrolledToEnd("TextAreaChatLog");
				if (document.getElementById("TextAreaChatLog") != null) {
					document.getElementById("TextAreaChatLog").appendChild(div);
					if (ShouldScrollDown) ElementScrollToEnd("TextAreaChatLog");
					if (Refocus) ElementFocus("InputChat");
				}
			}
		}	else {
				// Throw an error message
				ChatRoomMessage({ Content: "ChatRoomBlockGaggedOOC", Type: "Action", Sender: Player.MemberNumber });
		}
		// Clears the chat text message
		ElementValue("InputChat", "");

	}

}

/**
 * Publishes common player actions (add, remove, swap) to the chat.
 * @param {Character} C - Character on which the action is done.
 * @param {Asset} StruggleProgressPrevItem - The item that has been removed.
 * @param {Asset} StruggleProgressNextItem - The item that has been added.
 * @param {boolean} LeaveDialog - Whether to leave the current dialog after publishing the action.
 * @param {string} [Action] - Action modifier 
 * @returns {void} - Nothing.
 */
function ChatRoomPublishAction(C, StruggleProgressPrevItem, StruggleProgressNextItem, LeaveDialog, Action = null) {
	if (CurrentScreen == "ChatRoom") {

		// Prepares the message
		var msg = "";
		var Dictionary = [];
		if (Action == null) {
			if ((StruggleProgressPrevItem != null) && (StruggleProgressNextItem != null) && (StruggleProgressPrevItem.Asset.Name == StruggleProgressNextItem.Asset.Name) && (StruggleProgressPrevItem.Color != StruggleProgressNextItem.Color)) msg = "ActionChangeColor";
			else if ((StruggleProgressPrevItem != null) && (StruggleProgressNextItem != null) && !StruggleProgressNextItem.Asset.IsLock) msg = "ActionSwap";
			else if ((StruggleProgressPrevItem != null) && (StruggleProgressNextItem != null) && StruggleProgressNextItem.Asset.IsLock) msg = "ActionAddLock";
			else if (InventoryItemHasEffect(StruggleProgressNextItem, "Lock", false)) msg = "ActionLock";
			else if ((StruggleProgressNextItem != null) && (!StruggleProgressNextItem.Asset.Wear) && (StruggleProgressNextItem.Asset.DynamicActivity(Player) != null)) msg = "ActionActivity" + StruggleProgressNextItem.Asset.DynamicActivity(Player);
			else if (StruggleProgressNextItem != null) msg = "ActionUse";
			else if (InventoryItemHasEffect(StruggleProgressPrevItem, "Lock")) msg = "ActionUnlockAndRemove";
			else msg = "ActionRemove";
		} else if (Action == "interrupted") {
			if ((StruggleProgressPrevItem != null) && (StruggleProgressNextItem != null) && !StruggleProgressNextItem.Asset.IsLock) msg = "ActionInterruptedSwap";
			else if (StruggleProgressNextItem != null) msg = "ActionInterruptedAdd";
			else msg = "ActionInterruptedRemove";
			Dictionary.push({ Tag: "TargetCharacter", Text: C.Name, MemberNumber: C.MemberNumber });
		} else msg = Action;

		// Replaces the action tags to build the phrase
		Dictionary.push({ Tag: "SourceCharacter", Text: Player.Name, MemberNumber: Player.MemberNumber });
		Dictionary.push({ Tag: "DestinationCharacter", Text: C.Name, MemberNumber: C.MemberNumber });
		if (StruggleProgressPrevItem != null) Dictionary.push({ Tag: "PrevAsset", AssetName: StruggleProgressPrevItem.Asset.Name });
		if (StruggleProgressNextItem != null) Dictionary.push({ Tag: "NextAsset", AssetName: StruggleProgressNextItem.Asset.Name });
		if (C.FocusGroup != null) Dictionary.push({ Tag: "FocusAssetGroup", AssetGroupName: C.FocusGroup.Name });

		// Prepares the item packet to be sent to other players in the chatroom
		ChatRoomCharacterItemUpdate(C);

		// Sends the result to the server and leaves the dialog if we need to
		ServerSend("ChatRoomChat", { Content: msg, Type: "Action", Dictionary: Dictionary });
		if (LeaveDialog && (CurrentCharacter != null)) DialogLeave();

	}
}

/**
 * Updates an item on character for everyone in a chat room - replaces ChatRoomCharacterUpdate to cut on the lag.
 * @param {Character} C - Character to update.
 * @param {string} Group - Item group to update.
 * @returns {void} - Nothing.
 */
function ChatRoomCharacterItemUpdate(C, Group) {
	if ((Group == null) && (C.FocusGroup != null)) Group = C.FocusGroup.Name;
	if ((CurrentScreen == "ChatRoom") && (Group != null)) {
		var Item = InventoryGet(C, Group);
		var P = {};
		P.Target = C.MemberNumber;
		P.Group = Group;
		P.Name = (Item != null) ? Item.Asset.Name : undefined;
		P.Color = ((Item != null) && (Item.Color != null)) ? Item.Color : "Default";
		P.Difficulty = (Item != null) ? (Item.Difficulty - Item.Asset.Difficulty) : SkillGetWithRatio("Bondage");
		P.Property = ((Item != null) && (Item.Property != null)) ? Item.Property : undefined;
		ServerSend("ChatRoomCharacterItemUpdate", P);
	}
}

/**
 * Publishes a custom action to the chat
 * @param {string} msg - Tag of the action to send
 * @param {boolean} LeaveDialog - Whether or not the dialog should be left.
 * @param {Array.<{Tag: string, Text: string, MemberNumber: number}>} Dictionary - Dictionary of tags and data to send to the room.
 * @returns {void} - Nothing.
 */
function ChatRoomPublishCustomAction(msg, LeaveDialog, Dictionary) {
	if (CurrentScreen == "ChatRoom") {
		ServerSend("ChatRoomChat", { Content: msg, Type: "Action", Dictionary: Dictionary });
		var C = CharacterGetCurrent();
		ChatRoomCharacterItemUpdate(C);
		if (LeaveDialog && (C != null)) DialogLeave();
	}
}

/**
 * Pushes the new character data/appearance to the server.
 * @param {Character} C - Character to update.
 * @returns {void} - Nothing.
 */
function ChatRoomCharacterUpdate(C) {
	if (ChatRoomAllowCharacterUpdate) {
		var data = {
			ID: (C.ID == 0) ? Player.OnlineID : C.AccountName.replace("Online-", ""),
			ActivePose: C.ActivePose,
			Appearance: ServerAppearanceBundle(C.Appearance)
		};
		ServerSend("ChatRoomCharacterUpdate", data);
	}
}

/**
 * Escapes a given string.
 * @param {string} str - Text to escape.
 * @returns {string} - Escaped string.
 */
function ChatRoomHTMLEntities(str) {
	return String(str).replace(/&/g, '&amp;').replace(/</g, '&lt;').replace(/>/g, '&gt;').replace(/"/g, '&quot;');
}

/**
 * Handles the reception of a chatroom message. Ghost players' messages are ignored.
 * @param {object} data - Message object containing things like the message type, sender, content, etc. 
 * @returns {void} - Nothing.
 */
function ChatRoomMessage(data) {

	// Make sure the message is valid (needs a Sender and Content)
	if ((data != null) && (typeof data === "object") && (data.Content != null) && (typeof data.Content === "string") && (data.Content != "") && (data.Sender != null) && (typeof data.Sender === "number")) {

		// If we must reset the current game played in the room
		if (data.Content == "ServerUpdateRoom") OnlineGameReset();

		// Exits right away if the sender is ghosted
		if (Player.GhostList.indexOf(data.Sender) >= 0) return;

		// Make sure the sender is in the room
		var SenderCharacter = null;
		for (let C = 0; C < ChatRoomCharacter.length; C++)
			if (ChatRoomCharacter[C].MemberNumber == data.Sender) {
				SenderCharacter = ChatRoomCharacter[C]
				break;
			}

		// If we found the sender
		if (SenderCharacter != null) {
			// Replace < and > characters to prevent HTML injections
			var msg = ChatRoomHTMLEntities(data.Content);

			// Hidden messages are processed separately, they are used by chat room mini-games / events
			if (data.Type == "Hidden") {
				if (msg == "RuleInfoGet") ChatRoomGetLoadRules(SenderCharacter);
				else if (msg == "RuleInfoSet") ChatRoomSetLoadRules(SenderCharacter, data.Dictionary);
				else if (msg.startsWith("StruggleAssist")) {
					var A = parseInt( msg.substr("StruggleAssist".length));
					if ((A >= 1) && (A <= 7)) {
						ChatRoomStruggleAssistTimer = CurrentTime + 60000;
						ChatRoomStruggleAssistBonus = A;
					}
				}
				else if (msg == "SlowStop"){
					ChatRoomSlowtimer = CurrentTime + 45000;
					ChatRoomSlowStop = true;
				}
				else if (msg.startsWith("MaidDrinkPick")){
					var A = parseInt(msg.substr("MaidDrinkPick".length));
					if ((A == 0) || (A == 5) || (A == 10)) MaidQuartersOnlineDrinkPick(data.Sender, A);
				}
				else if (msg.startsWith("PayQuest")) ChatRoomPayQuest(data);
				else if (msg.startsWith("OwnerRule")) data = ChatRoomSetRule(data);
				else if (msg.startsWith("LoverRule")) data = ChatRoomSetRule(data);
				else if (msg == "HoldLeash"){
					if (SenderCharacter.MemberNumber != ChatRoomLeashPlayer && ChatRoomLeashPlayer != null) {
						ServerSend("ChatRoomChat", { Content: "RemoveLeash", Type: "Hidden", Target: ChatRoomLeashPlayer });
					}
					if (ChatRoomCanBeLeashedBy(SenderCharacter.MemberNumber, Player)) {
						ChatRoomLeashPlayer = SenderCharacter.MemberNumber
					} else {
						ServerSend("ChatRoomChat", { Content: "RemoveLeash", Type: "Hidden", Target: SenderCharacter.MemberNumber });
					}
				}
				else if (msg == "StopHoldLeash"){
					if (SenderCharacter.MemberNumber == ChatRoomLeashPlayer) {
						ChatRoomLeashPlayer = null
					}
				}
				else if (msg == "PingHoldLeash"){ // The dom will ping all players on her leash list and ones that no longer have her as their leasher will remove it
					if (SenderCharacter.MemberNumber != ChatRoomLeashPlayer || !ChatRoomCanBeLeashedBy(SenderCharacter.MemberNumber, Player)) {
						ServerSend("ChatRoomChat", { Content: "RemoveLeash", Type: "Hidden", Target: SenderCharacter.MemberNumber });
					}
				}
 				else if (msg == "RemoveLeash" || msg == "RemoveLeashNotFriend") {
					if (ChatRoomLeashList.indexOf(SenderCharacter.MemberNumber) >= 0) {
						ChatRoomLeashList.splice(ChatRoomLeashList.indexOf(SenderCharacter.MemberNumber), 1)
					} 
				} 
				else if (msg == "GiveLockpicks") DialogLentLockpicks = true;

				// If the message is still hidden after any modifications, stop processing
				if (data.Type == "Hidden") return;
			}

			// Checks if the message is a notification about the user entering or leaving the room
			var MsgEnterLeave = "";
			if ((data.Type == "Action") && (msg.startsWith("ServerEnter")) || (msg.startsWith("ServerLeave")) || (msg.startsWith("ServerDisconnect")) || (msg.startsWith("ServerBan")) || (msg.startsWith("ServerKick")))
				MsgEnterLeave = " ChatMessageEnterLeave";

			// Replace actions by the content of the dictionary
			if (data.Type && ((data.Type == "Action") || (data.Type == "ServerMessage"))) {
				if (data.Type == "ServerMessage") msg = "ServerMessage" + msg;
				var orig_msg = msg
				msg = DialogFindPlayer(msg);
				if (data.Dictionary) {
					var dictionary = data.Dictionary;
					var SourceCharacter = null;
					var IsPlayerInvolved = (SenderCharacter.MemberNumber == Player.MemberNumber);
					var TargetMemberNumber = null;
					var ActivityName = null;
					var GroupName = null;
					var ActivityCounter = 1;
					var Automatic = false;
					for (let D = 0; D < dictionary.length; D++) {

						// If there's a member number in the dictionary packet, we use that number to alter the chat message
						if (dictionary[D].MemberNumber) {

							// Alters the message displayed in the chat room log, and stores the source & target in case they're required later
							if ((dictionary[D].Tag == "DestinationCharacter") || (dictionary[D].Tag == "DestinationCharacterName")) {
								msg = msg.replace(dictionary[D].Tag, ((SenderCharacter.MemberNumber == dictionary[D].MemberNumber) && (dictionary[D].Tag == "DestinationCharacter")) ? DialogFindPlayer("Her") : (PreferenceIsPlayerInSensDep() && dictionary[D].MemberNumber != Player.MemberNumber ? DialogFindPlayer("Someone").toLowerCase() : ChatRoomHTMLEntities(dictionary[D].Text) + DialogFindPlayer("'s")));
								TargetMemberNumber = dictionary[D].MemberNumber;
							}
							else if ((dictionary[D].Tag == "TargetCharacter") || (dictionary[D].Tag == "TargetCharacterName")) {
								msg = msg.replace(dictionary[D].Tag, ((SenderCharacter.MemberNumber == dictionary[D].MemberNumber) && (dictionary[D].Tag == "TargetCharacter")) ? DialogFindPlayer("Herself") : (PreferenceIsPlayerInSensDep() && dictionary[D].MemberNumber != Player.MemberNumber ? DialogFindPlayer("Someone").toLowerCase() : ChatRoomHTMLEntities(dictionary[D].Text)));
								TargetMemberNumber = dictionary[D].MemberNumber;
							}
							else if (dictionary[D].Tag == "SourceCharacter") {
								msg = msg.replace(dictionary[D].Tag, (PreferenceIsPlayerInSensDep() && (dictionary[D].MemberNumber != Player.MemberNumber)) ? DialogFindPlayer("Someone") : ChatRoomHTMLEntities(dictionary[D].Text));
								for (let T = 0; T < ChatRoomCharacter.length; T++)
									if (ChatRoomCharacter[T].MemberNumber == dictionary[D].MemberNumber)
										SourceCharacter = ChatRoomCharacter[T];
							}

							// Sets if the player is involved in the action
							if (!IsPlayerInvolved && ((dictionary[D].Tag == "DestinationCharacter") || (dictionary[D].Tag == "DestinationCharacterName") || (dictionary[D].Tag == "TargetCharacter") || (dictionary[D].Tag == "TargetCharacterName") || (dictionary[D].Tag == "SourceCharacter" || dictionary[D].Tag === "ItemMemberNumber")))
								if (dictionary[D].MemberNumber == Player.MemberNumber)
									IsPlayerInvolved = true;

						}
						else if (dictionary[D].TextToLookUp) msg = msg.replace(dictionary[D].Tag, DialogFindPlayer(ChatRoomHTMLEntities(dictionary[D].TextToLookUp)).toLowerCase());
						else if (dictionary[D].AssetName) {
							for (let A = 0; A < Asset.length; A++)
								if (Asset[A].Name == dictionary[D].AssetName) {
									msg = msg.replace(dictionary[D].Tag, Asset[A].DynamicDescription(SourceCharacter || Player).toLowerCase());
									ActivityName = Asset[A].DynamicActivity(SourceCharacter || Player);
									break;
								}
						}
						else if (dictionary[D].AssetGroupName) {
							for (let A = 0; A < AssetGroup.length; A++)
								if (AssetGroup[A].Name == dictionary[D].AssetGroupName) {
									msg = msg.replace(dictionary[D].Tag, AssetGroup[A].Description.toLowerCase());
									GroupName = dictionary[D].AssetGroupName;
								}
						}
						else if (dictionary[D].ActivityCounter) ActivityCounter = dictionary[D].ActivityCounter;
						else if (dictionary[D].Automatic) Automatic = true;
						else if (msg != null) msg = msg.replace(dictionary[D].Tag, ChatRoomHTMLEntities(dictionary[D].Text));
					}

					// For automatic messages, do not show the message if the player is not involved, depending on their preferences
					if (Automatic && !IsPlayerInvolved && !Player.ChatSettings.ShowAutomaticMessages) {
						return;
					}
					
					// When the player is in total sensory deprivation, hide messages if the player is not involved
					if (Player.ImmersionSettings.SenseDepMessages && !IsPlayerInvolved && PreferenceIsPlayerInSensDep()) {
						return;
					}
					
					// Handle stimulation
					if ((orig_msg == "HelpKneelDown" || orig_msg == "HelpStandUp") && ((TargetMemberNumber != null && TargetMemberNumber == Player.MemberNumber) || (SenderCharacter.MemberNumber != null && SenderCharacter.MemberNumber == Player.MemberNumber))) {
						ChatRoomStimulationMessage("Kneel")
					}

					// If another player is using an item which applies an activity on the current player, apply the effect here
					if ((ActivityName != null) && (TargetMemberNumber != null) && (TargetMemberNumber == Player.MemberNumber) && (SenderCharacter.MemberNumber != Player.MemberNumber))
						if ((Player.ArousalSettings == null) || (Player.ArousalSettings.Active == null) || (Player.ArousalSettings.Active == "Hybrid") || (Player.ArousalSettings.Active == "Automatic"))
							ActivityEffect(SenderCharacter, Player, ActivityName, GroupName, ActivityCounter);

					// Launches the audio file if allowed
					if (!Player.AudioSettings.PlayItemPlayerOnly || IsPlayerInvolved)
						AudioPlayContent(data);

					// Raise a notification if required
					if (data.Type === "Action" && IsPlayerInvolved)
						ChatRoomNotificationRaiseChatMessage(SenderCharacter, msg, true);
				}
			}

			// Prepares the HTML tags
			if (data.Type != null) {
				const HideOthersMessages = Player.ImmersionSettings.SenseDepMessages
					&& (Player.GameplaySettings.SensDepChatLog === "SensDepExtreme" || Player.GameplaySettings.SensDepChatLog === "SensDepTotal")
					&& PreferenceIsPlayerInSensDep()
					&& SenderCharacter.ID !== 0
					&& Player.GetDeafLevel() >= 4;
					
				if (data.Type == "Chat" || data.Type == "Whisper") {
					msg = '<span class="ChatMessageName" style="color:' + (SenderCharacter.LabelColor || 'gray');
					if (data.Type == "Whisper") msg += '; font-style: italic';
					msg += ';">';

					// Garble names
					if (PreferenceIsPlayerInSensDep() && SenderCharacter.MemberNumber != Player.MemberNumber && data.Type != "Whisper") {
						if ((Player.GetDeafLevel() >= 4))
							msg += DialogFindPlayer("Someone")
						else 
							msg += SpeechGarble(SenderCharacter, SenderCharacter.Name, true);
					} else {
						msg += SenderCharacter.Name;
					}
					msg += ':</span> ';
					
					const chatMsg = ChatRoomHTMLEntities(data.Type === "Whisper" ? data.Content : SpeechGarble(SenderCharacter, data.Content));
					msg += chatMsg;
					ChatRoomChatLog.push({ Chat: chatMsg, Time: CommonTime() });

					if (ChatRoomChatLog.length > 6) { // Keep it short
						ChatRoomChatLog.splice(0, 1)
					}

					if (HideOthersMessages && data.Type === "Chat") {
						return;
					}

					ChatRoomNotificationRaiseChatMessage(SenderCharacter, chatMsg, false);
				}
				else if (data.Type == "Emote") {
					if (HideOthersMessages && !msg.toLowerCase().includes(Player.Name.toLowerCase())) {
						return;
					}
						
					if (msg.indexOf("*") == 0) msg = msg + "*";
					else if ((msg.indexOf("'") == 0) || (msg.indexOf(",") == 0)) msg = "*" + SenderCharacter.Name + msg + "*";
					else if (PreferenceIsPlayerInSensDep() && SenderCharacter.MemberNumber != Player.MemberNumber) {
						msg = "*" + DialogFindPlayer("Someone") + " " + msg + "*";
						
						for (let C = 0; C < ChatRoomCharacter.length; C++) {
							if (ChatRoomCharacter[C] && ChatRoomCharacter[C].Name && ChatRoomCharacter[C].ID != 0)
								msg = msg.replace(ChatRoomCharacter[C].Name.charAt(0).toUpperCase() + ChatRoomCharacter[C].Name.slice(1), DialogFindPlayer("Someone"))
						}
					}
					else msg = "*" + SenderCharacter.Name + " " + msg + "*";

					ChatRoomNotificationRaiseChatMessage(SenderCharacter, msg, false);
				}
				else if (data.Type == "Action") msg = "(" + msg + ")";
				else if (data.Type == "ServerMessage") msg = "<b>" + msg + "</b>";
			}

			// Outputs the sexual activities text and runs the activity if the player is targeted
			if ((data.Type != null) && (data.Type === "Activity")) {

				// Creates the output message using the activity dictionary and tags, keep some values to calculate the activity effects on the player
				msg = "(" + ActivityDictionaryText(msg) + ")";
				var TargetMemberNumber = null;
				var ActivityName = null;
				var ActivityGroup = null;
				var ActivityCounter = 1;
				if (data.Dictionary != null)
					for (let D = 0; D < data.Dictionary.length; D++) {
						if (data.Dictionary[D].MemberNumber != null) msg = msg.replace(data.Dictionary[D].Tag, (PreferenceIsPlayerInSensDep() && (data.Dictionary[D].MemberNumber != Player.MemberNumber)) ? DialogFindPlayer("Someone") : ChatRoomHTMLEntities(data.Dictionary[D].Text));
						if ((data.Dictionary[D].MemberNumber != null) && (data.Dictionary[D].Tag == "TargetCharacter")) TargetMemberNumber = data.Dictionary[D].MemberNumber;
						if (data.Dictionary[D].Tag == "ActivityName") ActivityName = data.Dictionary[D].Text;
						if (data.Dictionary[D].Tag == "ActivityGroup") ActivityGroup = data.Dictionary[D].Text;
						if (data.Dictionary[D].ActivityCounter != null) ActivityCounter = data.Dictionary[D].ActivityCounter;
					}
					


				// If the player does the activity on herself or an NPC, we calculate the result right away
				if ((data.Type === "Action") || ((TargetMemberNumber == Player.MemberNumber) && (SenderCharacter.MemberNumber != Player.MemberNumber)))
					if ((Player.ArousalSettings == null) || (Player.ArousalSettings.Active == null) || (Player.ArousalSettings.Active == "Hybrid") || (Player.ArousalSettings.Active == "Automatic"))
						ActivityEffect(SenderCharacter, Player, ActivityName, ActivityGroup, ActivityCounter);

				// When the player is in total sensory deprivation, hide messages if the player is not involved
				if (Player.ImmersionSettings.SenseDepMessages && TargetMemberNumber != Player.MemberNumber && SenderCharacter.MemberNumber != Player.MemberNumber && PreferenceIsPlayerInSensDep()) {
					return;
				}

				// Exits before outputting the text if the player doesn't want to see the sexual activity messages
				if ((Player.ChatSettings != null) && (Player.ChatSettings.ShowActivities != null) && !Player.ChatSettings.ShowActivities) return;

				// Raise a notification if required
				if (TargetMemberNumber === Player.MemberNumber)
					ChatRoomNotificationRaiseChatMessage(SenderCharacter, msg, true);
			}

			// Adds the message and scrolls down unless the user has scrolled up
			var div = document.createElement("div");
			div.setAttribute('class', 'ChatMessage ChatMessage' + data.Type + MsgEnterLeave);
			div.setAttribute('data-time', ChatRoomCurrentTime());
			div.setAttribute('data-sender', data.Sender);
			if (data.Type == "Emote" || data.Type == "Action" || data.Type == "Activity")
				div.setAttribute('style', 'background-color:' + ChatRoomGetTransparentColor(SenderCharacter.LabelColor) + ';');
			div.innerHTML = msg;

			// Returns the focus on the chat box
			var Refocus = document.activeElement.id == "InputChat";
			var ShouldScrollDown = ElementIsScrolledToEnd("TextAreaChatLog");
			if (document.getElementById("TextAreaChatLog") != null) {
				document.getElementById("TextAreaChatLog").appendChild(div);
				if (ShouldScrollDown) ElementScrollToEnd("TextAreaChatLog");
				if (Refocus) ElementFocus("InputChat");
			}
		}
	}
}

/**
 * Handles the reception of the new room data from the server.
 * @param {object} data - Room object containing the updated chatroom data.
 * @returns {void} - Nothing.
 */
function ChatRoomSync(data) {
	if ((data != null) && (typeof data === "object") && (data.Name != null)) {

		// Loads the room
		var Joining = false;
		if ((CurrentScreen != "ChatRoom") && (CurrentScreen != "ChatAdmin") && (CurrentScreen != "Appearance") && (CurrentModule != "Character")) {
			if (ChatRoomPlayerCanJoin) {
				Joining = true;
				ChatRoomPlayerCanJoin = false;
				CommonSetScreen("Online", "ChatRoom");
				if (ChatRoomPlayerJoiningAsAdmin) {
					ChatRoomPlayerJoiningAsAdmin = false;
					// Check if we should push banned members
					if (Player.OnlineSettings && data.Character.length == 1) {
						var BanList = ChatRoomConcatenateBanList(Player.OnlineSettings.AutoBanBlackList, Player.OnlineSettings.AutoBanGhostList);
						if (BanList.length > 0) {
							data.Ban = BanList;
							data.Limit = data.Limit.toString();
							ServerSend("ChatRoomAdmin", { MemberNumber: Player.ID, Room: data, Action: "Update" });
						}
					}
				}
			} else return;
		}

		// Load the characters
		const OldChatRoomCharacter = ChatRoomCharacter || [];
		ChatRoomCharacter = [];
		for (let C = 0; C < data.Character.length; C++) {
			const Char = CharacterLoadOnline(data.Character[C], data.SourceMemberNumber);
			ChatRoomCharacter.push(Char);
			// Special cases when someone joins the room
			if (!Joining && !OldChatRoomCharacter.includes(Char)) {
				if (ChatRoomNotificationRaiseChatJoin(Char)) {
					NotificationRaise(NotificationEventType.CHATJOIN, { characterName: Char.Name });
				}
				if (ChatRoomLeashList.includes(Char.MemberNumber)) {
					// Ping to make sure they are still leashed
					ServerSend("ChatRoomChat", { Content: "PingHoldLeash", Type: "Hidden", Target: Char.MemberNumber });
				}
			}
		}

		// Keeps a copy of the previous version
		ChatRoomData = data;
		if (ChatRoomData.Game != null) ChatRoomGame = ChatRoomData.Game;

		// Recreates the chatroom with the stored chatroom data if necessary
		ChatRoomRecreate();

		// Check whether the player's last chatroom data needs updating
		ChatRoomCheckForLastChatRoomUpdates();

		// Reloads the online game statuses if needed
		OnlineGameLoadStatus();

		// The allowed menu actions may have changed
		ChatRoomMenuBuild();
	}
}

/**
 * Updates a single character in the chatroom
 * @param {object} data - Data object containing the new character data.
 * @returns {void} - Nothing.
 */
function ChatRoomSyncSingle(data) {

	// Sets the chat room character data
	if ((data == null) || (typeof data !== "object")) return;
	if ((data.Character == null) || (typeof data.Character !== "object")) return;
	for (let C = 0; C < ChatRoomCharacter.length; C++)
		if (ChatRoomCharacter[C].MemberNumber == data.Character.MemberNumber)
			ChatRoomCharacter[C] = CharacterLoadOnline(data.Character, data.SourceMemberNumber);

	// Keeps a copy of the previous version
	for (let C = 0; C < ChatRoomData.Character.length; C++)
		if (ChatRoomData.Character[C].MemberNumber == data.Character.MemberNumber)
			ChatRoomData.Character[C] = data.Character;

}

/**
 * Updates a single character's expression in the chatroom.
 * @param {object} data - Data object containing the new character expression data.
 * @returns {void} - Nothing.
 */
function ChatRoomSyncExpression(data) {
	if ((data == null) || (typeof data !== "object") || (data.Group == null) || (typeof data.Group !== "string")) return;
	for (let C = 0; C < ChatRoomCharacter.length; C++)
		if (ChatRoomCharacter[C].MemberNumber == data.MemberNumber) {

			// Changes the facial expression
			for (let A = 0; A < ChatRoomCharacter[C].Appearance.length; A++)
				if ((ChatRoomCharacter[C].Appearance[A].Asset.Group.Name == data.Group) && (ChatRoomCharacter[C].Appearance[A].Asset.Group.AllowExpression))
					if ((data.Name == null) || (ChatRoomCharacter[C].Appearance[A].Asset.Group.AllowExpression.indexOf(data.Name) >= 0)) {
						if (!ChatRoomCharacter[C].Appearance[A].Property) ChatRoomCharacter[C].Appearance[A].Property = {};
						if (ChatRoomCharacter[C].Appearance[A].Property.Expression != data.Name) {
							ChatRoomCharacter[C].Appearance[A].Property.Expression = data.Name;
							CharacterRefresh(ChatRoomCharacter[C], false);
						}
					}

			// Keeps a copy of the previous version
			for (let C = 0; C < ChatRoomData.Character.length; C++)
				if (ChatRoomData.Character[C].MemberNumber == data.MemberNumber)
					ChatRoomData.Character[C].Appearance = ChatRoomCharacter[C].Appearance;
			return;

		}
}

/**
 * Updates a single character's pose in the chatroom.
 * @param {object} data - Data object containing the new character pose data.
 * @returns {void} - Nothing.
 */
function ChatRoomSyncPose(data) {
	if ((data == null) || (typeof data !== "object")) return;
	for (let C = 0; C < ChatRoomCharacter.length; C++)
		if (ChatRoomCharacter[C].MemberNumber == data.MemberNumber) {

			// Sets the active pose
			ChatRoomCharacter[C].ActivePose = data.Pose;
			CharacterRefresh(ChatRoomCharacter[C], false);

			// Keeps a copy of the previous version
			for (let C = 0; C < ChatRoomData.Character.length; C++)
				if (ChatRoomData.Character[C].MemberNumber == data.MemberNumber)
					ChatRoomData.Character[C].ActivePose = data.Pose;
			return;

		}
}

/**
 * Updates a single character's arousal progress in the chatroom.
 * @param {object} data - Data object containing the new character arousal data.
 * @returns {void} - Nothing.
 */
function ChatRoomSyncArousal(data) {
	if ((data == null) || (typeof data !== "object")) return;
	for (let C = 0; C < ChatRoomCharacter.length; C++)
		if ((ChatRoomCharacter[C].MemberNumber == data.MemberNumber) && (ChatRoomCharacter[C].ArousalSettings != null)) {

			// Sets the orgasm count & progress
			ChatRoomCharacter[C].ArousalSettings.OrgasmTimer = data.OrgasmTimer;
			ChatRoomCharacter[C].ArousalSettings.OrgasmCount = data.OrgasmCount;
			ChatRoomCharacter[C].ArousalSettings.Progress = data.Progress;
			ChatRoomCharacter[C].ArousalSettings.ProgressTimer = data.ProgressTimer;
			if ((ChatRoomCharacter[C].ArousalSettings.AffectExpression == null) || ChatRoomCharacter[C].ArousalSettings.AffectExpression) ActivityExpression(ChatRoomCharacter[C], ChatRoomCharacter[C].ArousalSettings.Progress);

			// Keeps a copy of the previous version
			for (let C = 0; C < ChatRoomData.Character.length; C++)
				if (ChatRoomData.Character[C].MemberNumber == data.MemberNumber) {
					ChatRoomData.Character[C].ArousalSettings.OrgasmTimer = data.OrgasmTimer;
					ChatRoomData.Character[C].ArousalSettings.OrgasmCount = data.OrgasmCount;
					ChatRoomData.Character[C].ArousalSettings.Progress = data.Progress;
					ChatRoomData.Character[C].ArousalSettings.ProgressTimer = data.ProgressTimer;
					ChatRoomData.Character[C].Appearance = ChatRoomCharacter[C].Appearance;
				}
			return;

		}
}

/**
 * Determines whether or not an owner/lover exclusive item can be modified by a non-owner/lover
 * @param {object} Data - The item data received from the server which defines the modification being made to the item
 * @param {Asset} Item - The currently equipped item
 * @return {boolean} - Returns true if the defined modification is permitted, false otherwise.
 */
function ChatRoomAllowChangeLockedItem(Data, Item) {
	// Slave collars cannot be modified
	if (Item.Asset.Name == "SlaveCollar") return false;
	// Items with AllowRemoveExclusive can always be removed
	if (Data.Item.Name == null && Item.Asset.AllowRemoveExclusive) return true;
	// Otherwise non-owners/lovers cannot remove/change the item
	if ((Data.Item.Name == null) || (Data.Item.Name == "") || (Data.Item.Name != Item.Asset.Name)) return false;
	// Lock member numbers cannot be modified
	if ((Data.Item.Property == null) || (Data.Item.Property.LockedBy == null) || (Data.Item.Property.LockedBy != Item.Property.LockedBy) || (Data.Item.Property.LockMemberNumber == null) || (Data.Item.Property.LockMemberNumber != Item.Property.LockMemberNumber)) return false;
	return true;
}


/**
 * Updates a single item on a specific character in the chatroom.
 * @param {object} data - Data object containing the data pertaining to the singular item to update.
 * @returns {void} - Nothing.
 */
function ChatRoomSyncItem(data) {
	if ((data == null) || (typeof data !== "object") || (data.Source == null) || (typeof data.Source !== "number") || (data.Item == null) || (typeof data.Item !== "object") || (data.Item.Target == null) || (typeof data.Item.Target !== "number") || (data.Item.Group == null) || (typeof data.Item.Group !== "string")) return;
	for (let C = 0; C < ChatRoomCharacter.length; C++)
		if (ChatRoomCharacter[C].MemberNumber === data.Item.Target) {

			var FromSelf = data.Source === data.Item.Target;
			var FromOwner = (ChatRoomCharacter[C].Ownership != null) && ((data.Source === ChatRoomCharacter[C].Ownership.MemberNumber) || FromSelf);
			var LoverNumbers = ChatRoomCharacter[C].GetLoversNumbers();
			var FromLoversOrOwner = (LoverNumbers.length !== 0) && (LoverNumbers.includes(data.Source) || FromOwner || FromSelf);

			// From another user, we prevent changing the item if the current item is locked by owner/lover locks
			if (!FromOwner) {
				const Item = InventoryGet(ChatRoomCharacter[C], data.Item.Group);
				if ((Item != null) && (InventoryOwnerOnlyItem(Item) || (!FromLoversOrOwner && InventoryLoverOnlyItem(Item)))) {
					if (!ChatRoomAllowChangeLockedItem(data, Item)) return;
					else if (Item.Asset.Name === data.Item.Name && data.Item.Property != null) {
						ServerItemCopyProperty(ChatRoomCharacter[C], Item, data.Item.Property);
					}
				}
			}

			// If there's no name in the item packet, we remove the item instead of wearing it
			ChatRoomAllowCharacterUpdate = false;
			if ((data.Item.Name == null) || (data.Item.Name == "")) {
				InventoryRemove(ChatRoomCharacter[C], data.Item.Group);
			} else {
				var Color = data.Item.Color;
				if (!CommonColorIsValid(Color)) Color = "Default";

				if (!FromOwner) {
					var Item = { Asset: AssetGet(ChatRoomCharacter[C].AssetFamily, data.Item.Group, data.Item.Name), Property: data.Item.Property };
					if (data.Item.Property != null)	ServerValidateProperties(ChatRoomCharacter[C], Item, { SourceMemberNumber: data.Source, FromOwner: FromOwner, FromLoversOrOwner: FromLoversOrOwner })
					if (InventoryOwnerOnlyItem(Item) || (!FromLoversOrOwner && InventoryLoverOnlyItem(Item))) {
						ChatRoomAllowCharacterUpdate = true;
						return;
					}
				}

				// Wear the item and applies locks and properties if we need to
				InventoryWear(ChatRoomCharacter[C], data.Item.Name, data.Item.Group, Color, data.Item.Difficulty);
				if (data.Item.Property != null) {
					var Item = InventoryGet(ChatRoomCharacter[C], data.Item.Group);
					if (Item != null) {
						Item.Property = data.Item.Property;
						ServerValidateProperties(ChatRoomCharacter[C], Item, { SourceMemberNumber: data.Source, FromOwner: FromOwner, FromLoversOrOwner: FromLoversOrOwner });
						CharacterRefresh(ChatRoomCharacter[C]);
					}
				}

			}

			// Keeps the change in the chat room data and allows the character to be updated again
			for (let R = 0; R < ChatRoomData.Character.length; R++)
				if (ChatRoomData.Character[R].MemberNumber == data.Item.Target)
					ChatRoomData.Character[R].Appearance = ChatRoomCharacter[C].Appearance;
			ChatRoomAllowCharacterUpdate = true;

		}
}

/**
 * Refreshes the chat log elements for Player
 * @returns {void} - Nothing.
 */
function ChatRoomRefreshChatSettings() {
	if (Player.ChatSettings) {
		for (let property in Player.ChatSettings)
			ElementSetDataAttribute("TextAreaChatLog", property, Player.ChatSettings[property]);
		if (Player.GameplaySettings &&
			(Player.GameplaySettings.SensDepChatLog == "SensDepNames" || Player.GameplaySettings.SensDepChatLog == "SensDepTotal" || Player.GameplaySettings.SensDepChatLog == "SensDepExtreme") &&
			(Player.GetDeafLevel() >= 3) &&
			(Player.GetBlindLevel() >= 3)) {
			ElementSetDataAttribute("TextAreaChatLog", "EnterLeave", "Hidden");
		}
		if (Player.GameplaySettings && (Player.GameplaySettings.SensDepChatLog == "SensDepTotal" || Player.GameplaySettings.SensDepChatLog == "SensDepExtreme") && (Player.GetDeafLevel() >= 3) && (Player.GetBlindLevel() >= 3)) {
			ElementSetDataAttribute("TextAreaChatLog", "DisplayTimestamps", "false");
			ElementSetDataAttribute("TextAreaChatLog", "ColorNames", "false");
			ElementSetDataAttribute("TextAreaChatLog", "ColorActions", "false");
			ElementSetDataAttribute("TextAreaChatLog", "ColorEmotes", "false");
			ElementSetDataAttribute("TextAreaChatLog", "ColorActivities", "false");
			ElementSetDataAttribute("TextAreaChatLog", "MemberNumbers", "Never");
		}
	}
}

/**
 * Shows the current character's profile (Information Sheet screen)
 * @returns {void} - Nothing.
 */
function ChatRoomViewProfile() {
	if (CurrentCharacter != null) {
		var C = CurrentCharacter;
		DialogLeave();
		InformationSheetLoadCharacter(C);
	}
}

/**
 * Brings the player into the main hall and starts the maid punishment sequence
 * @returns {void}
 */
function DialogCallMaids() { 
	ChatRoomSlowtimer = 0;
	ChatRoomSlowStop = false;
	ChatRoomClearAllElements();
	ChatRoomSetLastChatRoom("")
	ServerSend("ChatRoomLeave", "");
	if (!Player.RestrictionSettings || !Player.RestrictionSettings.BypassNPCPunishments)
		MainHallPunishFromChatroom();
	CommonSetScreen("Room", "MainHall");
}


/**
 * Triggered when the player assists another player to struggle out, the bonus is evasion / 2 + 1, with penalties if the player is restrained.
 * @returns {void} - Nothing.
 */
function ChatRoomStruggleAssist() {
	var Dictionary = [];
	Dictionary.push({ Tag: "SourceCharacter", Text: Player.Name, MemberNumber: Player.MemberNumber });
	Dictionary.push({ Tag: "TargetCharacter", Text: CurrentCharacter.Name, MemberNumber: CurrentCharacter.MemberNumber });
	var Bonus = SkillGetLevelReal(Player, "Evasion") / 2 + 1;
	if (!Player.CanInteract()) {
		if (InventoryItemHasEffect(InventoryGet(Player, "ItemArms"), "Block", true)) Bonus = Bonus / 1.5;
		if (InventoryItemHasEffect(InventoryGet(Player, "ItemHands"), "Block", true)) Bonus = Bonus / 1.5;
		if (!Player.CanTalk()) Bonus = Bonus / 1.25;
	}
	ServerSend("ChatRoomChat", { Content: "StruggleAssist", Type: "Action", Dictionary: Dictionary });
	ServerSend("ChatRoomChat", { Content: "StruggleAssist" + Math.round(Bonus).toString(), Type: "Hidden", Target: CurrentCharacter.MemberNumber });
	DialogLeave();
}

/**

 * Triggered when the player assists another player to by giving lockpicks
 * @returns {void} - Nothing.
 */
function ChatRoomGiveLockpicks() {
	var Dictionary = [];
	Dictionary.push({ Tag: "SourceCharacter", Text: Player.Name, MemberNumber: Player.MemberNumber });
	Dictionary.push({ Tag: "TargetCharacter", Text: CurrentCharacter.Name, MemberNumber: CurrentCharacter.MemberNumber });
	ServerSend("ChatRoomChat", { Content: "GiveLockpicks", Type: "Action", Dictionary: Dictionary });
	ServerSend("ChatRoomChat", { Content: "GiveLockpicks", Type: "Hidden", Target: CurrentCharacter.MemberNumber });
	DialogLeave();
}

/*
 * Triggered when the player grabs another player's leash
 * @returns {void} - Nothing.
 */
function ChatRoomHoldLeash() {
	var Dictionary = [];
	Dictionary.push({ Tag: "SourceCharacter", Text: Player.Name, MemberNumber: Player.MemberNumber });
	Dictionary.push({ Tag: "TargetCharacter", Text: CurrentCharacter.Name, MemberNumber: CurrentCharacter.MemberNumber });
	ServerSend("ChatRoomChat", { Content: "HoldLeash", Type: "Action", Dictionary: Dictionary });
	ServerSend("ChatRoomChat", { Content: "HoldLeash", Type: "Hidden", Target: CurrentCharacter.MemberNumber });
	if (ChatRoomLeashList.indexOf(CurrentCharacter.MemberNumber) < 0)
		ChatRoomLeashList.push(CurrentCharacter.MemberNumber)
	DialogLeave();
}

/**
 * Triggered when the player lets go of another player's leash
 * @returns {void} - Nothing.
 */
function ChatRoomStopHoldLeash() {
	var Dictionary = [];
	Dictionary.push({ Tag: "SourceCharacter", Text: Player.Name, MemberNumber: Player.MemberNumber });
	Dictionary.push({ Tag: "TargetCharacter", Text: CurrentCharacter.Name, MemberNumber: CurrentCharacter.MemberNumber });
	ServerSend("ChatRoomChat", { Content: "StopHoldLeash", Type: "Action", Dictionary: Dictionary });
	ServerSend("ChatRoomChat", { Content: "StopHoldLeash", Type: "Hidden", Target: CurrentCharacter.MemberNumber });
	if (ChatRoomLeashList.indexOf(CurrentCharacter.MemberNumber) >= 0)
		ChatRoomLeashList.splice(ChatRoomLeashList.indexOf(CurrentCharacter.MemberNumber), 1)
	DialogLeave();
}

/**
 * Triggered when a dom enters the room
 * @returns {void} - Nothing.
 */
function ChatRoomPingLeashedPlayers(NoBeep) {
	if (ChatRoomLeashList && ChatRoomLeashList.length > 0) {
		for (let P = 0; P < ChatRoomLeashList.length; P++) {
			ServerSend("ChatRoomChat", { Content: "PingHoldLeash", Type: "Hidden", Target: ChatRoomLeashList[P] });
			ServerSend("AccountBeep", { MemberNumber: ChatRoomLeashList[P], BeepType:"Leash"});
		}
	}
}


/**
 * Triggered when a character makes another character kneel/stand.
 * @returns {void} - Nothing
 */
function ChatRoomKneelStandAssist() { 
	ServerSend("ChatRoomChat", { Content: !CurrentCharacter.IsKneeling() ? "HelpKneelDown" : "HelpStandUp", Type: "Action", Dictionary: [{ Tag: "SourceCharacter", Text: Player.Name, MemberNumber: Player.MemberNumber }, { Tag: "TargetCharacter", Text: CurrentCharacter.Name, MemberNumber: CurrentCharacter.MemberNumber }] });
	CharacterSetActivePose(CurrentCharacter, !CurrentCharacter.IsKneeling() ? "Kneel" : null, true);
	ChatRoomCharacterUpdate(CurrentCharacter);
}

/**
 * Triggered when a character stops another character from leaving.
 * @returns {void} - Nothing
 */
function ChatRoomStopLeave(){
	var Dictionary = [];
	Dictionary.push({Tag: "SourceCharacter", Text: Player.Name, MemberNumber: Player.MemberNumber});
	Dictionary.push({Tag: "TargetCharacter", Text: CurrentCharacter.Name, MemberNumber: CurrentCharacter.MemberNumber});
	ServerSend("ChatRoomChat", { Content: "SlowStop", Type: "Action", Dictionary: Dictionary});
	ServerSend("ChatRoomChat", { Content: "SlowStop", Type: "Hidden", Target: CurrentCharacter.MemberNumber } );
	DialogLeave();
}

/**
 * Sends an administrative command to the server for the chat room from the character dialog.
 * @param {string} ActionType - Type of action performed.
 * @param {boolean} [Publish] - Whether or not the action should be published.
 * @returns {void} - Nothing
 */
function ChatRoomAdminAction(ActionType, Publish) {
	if ((CurrentCharacter != null) && (CurrentCharacter.MemberNumber != null) && ChatRoomPlayerIsAdmin()) {
		if (ActionType == "Move") {
			ChatRoomMoveTarget = CurrentCharacter.MemberNumber;
		} else {
			ServerSend("ChatRoomAdmin", { MemberNumber: CurrentCharacter.MemberNumber, Action: ActionType, Publish: ((Publish == null) || (Publish != "false")) });
		}
		DialogLeave();
	}
}

/**
 * Sends an administrative command to the server from the chat text field.
 * @param {string} ActionType - Type of action performed.
 * @param {string} Message - Target number of the action.
 * @returns {void} - Nothing
 */
function ChatRoomAdminChatAction(ActionType, Message) {
	if (ChatRoomPlayerIsAdmin()) {
		var C = parseInt(Message.substring(Message.indexOf(" ") + 1));
		if (!isNaN(C) && (C > 0) && (C != Player.MemberNumber))
			ServerSend("ChatRoomAdmin", { MemberNumber: C, Action: ActionType });
	}
}

/**
 * Gets the player's current time as a string.
 * @returns {string} - The player's current local time as a string.
 */
function ChatRoomCurrentTime() {
	var D = new Date();
	return ("0" + D.getHours()).substr(-2) + ":" + ("0" + D.getMinutes()).substr(-2);
}

/**
 * Gets a transparent version of the specified hex color.
 * @param {HexColor} Color - Hex color code.
 * @returns {string} - A transparent version of the specified hex color in the rgba format.
 */
function ChatRoomGetTransparentColor(Color) {
	if (!Color) return "rgba(128,128,128,0.1)";
	var R = Color.substring(1, 3), G = Color.substring(3, 5), B = Color.substring(5, 7);
	return "rgba(" + parseInt(R, 16) + "," + parseInt(G, 16) + "," + parseInt(B, 16) + ",0.1)";
}

/**
 * Adds or removes an online member to/from a specific list. (From the dialog menu)
 * @param {"Add" | "Remove"} Operation - Operation to perform.
 * @param {string} ListType - Name of the list to alter. (Whitelist, friendlist, blacklist, ghostlist)
 * @returns {void} - Nothing
 */
function ChatRoomListManage(Operation, ListType) {
	if (((Operation == "Add" || Operation == "Remove")) && (CurrentCharacter != null) && (CurrentCharacter.MemberNumber != null) && (Player[ListType] != null) && Array.isArray(Player[ListType])) {
		if ((Operation == "Add") && (Player[ListType].indexOf(CurrentCharacter.MemberNumber) < 0)) Player[ListType].push(CurrentCharacter.MemberNumber);
		if ((Operation == "Remove") && (Player[ListType].indexOf(CurrentCharacter.MemberNumber) >= 0)) Player[ListType].splice(Player[ListType].indexOf(CurrentCharacter.MemberNumber), 1);
		ServerPlayerRelationsSync();
		setTimeout(() => ChatRoomCharacterUpdate(Player), 5000);
	}
	if (ListType == "GhostList") {
		CharacterRefresh(CurrentCharacter, false);
		ChatRoomListManage(Operation, "BlackList");
	}
}

/**
 * Adds or removes an online member to/from a specific list. (From a typed message.)
 * @param {number[]} [Add] - List to add to.
 * @param {number[]} [Remove] - List to remove from.
 * @param {string} Message - Member number to add/remove.
 * @returns {void} - Nothing
 */
function ChatRoomListManipulation(Add, Remove, Message) {
	var C = parseInt(Message.substring(Message.indexOf(" ") + 1));
	if (!isNaN(C) && (C > 0) && (C != Player.MemberNumber)) {
		if ((Add != null) && (Add.indexOf(C) < 0)) Add.push(C);
		if ((Remove != null) && (Remove.indexOf(C) >= 0)) Remove.splice(Remove.indexOf(C), 1);
		if ((Player.GhostList == Add || Player.GhostList == Remove) && Character.find(Char => Char.MemberNumber == C)) CharacterRefresh(Character.find(Char => Char.MemberNumber == C), false);
		ServerPlayerRelationsSync();
		setTimeout(() => ChatRoomCharacterUpdate(Player), 5000);
	}
}

/**
 * Handles reception of data pertaining to if applying an item is allowed.
 * @param {object} data - Data object containing if the player is allowed to interact with a character.
 * @returns {void} - Nothing
 */
function ChatRoomAllowItem(data) {
	if ((data != null) && (typeof data === "object") && (data.MemberNumber != null) && (typeof data.MemberNumber === "number") && (data.AllowItem != null) && (typeof data.AllowItem === "boolean"))
		if ((CurrentCharacter != null) && (CurrentCharacter.MemberNumber == data.MemberNumber)) {
			CurrentCharacter.AllowItem = data.AllowItem;
			CharacterSetCurrent(CurrentCharacter);
		}
}

/**
 * Triggered when the player wants to change another player's outfit.
 * @returns {void} - Nothing
 */
function ChatRoomChangeClothes() {
	var C = CurrentCharacter;
	DialogLeave();
	CharacterAppearanceLoadCharacter(C);
}

/**
 * Triggered when the player selects an ownership dialog option. (It can change money and reputation)
 * @param {string} RequestType - Type of request being performed.
 * @returns {void} - Nothing
 */
function ChatRoomSendOwnershipRequest(RequestType) {
	if ((ChatRoomOwnershipOption == "CanOfferEndTrial") && (RequestType == "Propose")) { CharacterChangeMoney(Player, -100); DialogChangeReputation("Dominant", 10); }
	if ((ChatRoomOwnershipOption == "CanEndTrial") && (RequestType == "Accept")) DialogChangeReputation("Dominant", -20);
	ChatRoomOwnershipOption = "";
	ServerSend("AccountOwnership", { MemberNumber: CurrentCharacter.MemberNumber, Action: RequestType });
	if (RequestType == "Accept") DialogLeave();
}

/**
 * Triggered when the player selects an lovership dialog option. (It can change money and reputation)
 * @param {string} RequestType - Type of request being performed.
 * @returns {void} - Nothing
 */
function ChatRoomSendLovershipRequest(RequestType) {
	if ((ChatRoomLovershipOption == "CanOfferBeginWedding") && (RequestType == "Propose")) CharacterChangeMoney(Player, -100);
	if ((ChatRoomLovershipOption == "CanBeginWedding") && (RequestType == "Accept")) CharacterChangeMoney(Player, -100);
	ChatRoomLovershipOption = "";
	ServerSend("AccountLovership", { MemberNumber: CurrentCharacter.MemberNumber, Action: RequestType });
	if (RequestType == "Accept") DialogLeave();
}

/**
 * Triggered when the player picks a drink from a character's maid tray.
 * @param {string} DrinkType - Drink chosen.
 * @param {number} Money - Cost of the drink.
 * @returns {void} - Nothing
 */
function ChatRoomDrinkPick(DrinkType, Money) {
	if (ChatRoomCanTakeDrink()) {
		var Dictionary = [];
		Dictionary.push({ Tag: "SourceCharacter", Text: Player.Name, MemberNumber: Player.MemberNumber });
		Dictionary.push({ Tag: "DestinationCharacter", Text: CurrentCharacter.Name, MemberNumber: CurrentCharacter.MemberNumber });
		Dictionary.push({ Tag: "TargetCharacter", Text: CurrentCharacter.Name, MemberNumber: CurrentCharacter.MemberNumber });
		ServerSend("ChatRoomChat", { Content: "MaidDrinkPick" + DrinkType, Type: "Action", Dictionary: Dictionary });
		ServerSend("ChatRoomChat", { Content: "MaidDrinkPick" + Money.toString(), Type: "Hidden", Target: CurrentCharacter.MemberNumber });
		CharacterChangeMoney(Player, Money * -1);
		DialogLeave();
	}
}

function ChatRoomSendLoverRule(RuleType, Option) { ChatRoomSendRule(RuleType, Option, "Lover"); }
function ChatRoomSendOwnerRule(RuleType, Option) { ChatRoomSendRule(RuleType, Option, "Owner"); }
/**
 * Sends a rule / restriction / punishment to the player's slave/lover client, it will be handled on the slave/lover's side when received.
 * @param {string} RuleType - The rule selected.
 * @param {"Quest" | "Leave"} Option - If the rule is a quest or we should just leave the dialog.
 * @param {"Owner" | "Lover"} Sender - Type of the sender
 * @returns {void} - Nothing
 */
function ChatRoomSendRule(RuleType, Option, Sender) {
	ServerSend("ChatRoomChat", { Content: Sender + "Rule" + RuleType, Type: "Hidden", Target: CurrentCharacter.MemberNumber });
	if (Option == "Quest") {
		if (ChatRoomQuestGiven.indexOf(CurrentCharacter.MemberNumber) >= 0) ChatRoomQuestGiven.splice(ChatRoomQuestGiven.indexOf(CurrentCharacter.MemberNumber), 1);
		ChatRoomQuestGiven.push(CurrentCharacter.MemberNumber);
	}
	if ((Option == "Leave") || (Option == "Quest")) DialogLeave();
}

function ChatRoomGetLoverRule(RuleType) { return ChatRoomGetRule(RuleType, "Lover"); }
function ChatRoomGetOwnerRule(RuleType) { return ChatRoomGetRule(RuleType, "Owner"); }

/**
 * Gets a rule from the current character
 * @param {string} RuleType - The name of the rule to retrieve.
 * @param {"Owner" | "Lover"} Sender - Type of the sender
 * @returns {Rule} - The owner or lover rule corresponding to the requested rule name
 */
function ChatRoomGetRule(RuleType, Sender) {
	return LogQueryRemote(CurrentCharacter, RuleType, Sender + "Rule");
}


/**
 * Processes a rule sent to the player from her owner or from her lover.
 * @param {object} data - Received rule data object.
 * @returns {object} - Returns the data object, used to continue processing the chat message.
 */
function ChatRoomSetRule(data) {

	// Only works if the sender is the player, and the player is fully collared
	if ((data != null) && (Player.Ownership != null) && (Player.Ownership.Stage == 1) && (Player.Ownership.MemberNumber == data.Sender)) {

		// Wardrobe/changing rules
		if (data.Content == "OwnerRuleChangeAllow") LogDelete("BlockChange", "OwnerRule");
		if (data.Content == "OwnerRuleChangeBlock1Hour") LogAdd("BlockChange", "OwnerRule", CurrentTime + 3600000);
		if (data.Content == "OwnerRuleChangeBlock1Day") LogAdd("BlockChange", "OwnerRule", CurrentTime + 86400000);
		if (data.Content == "OwnerRuleChangeBlock1Week") LogAdd("BlockChange", "OwnerRule", CurrentTime + 604800000);
		if (data.Content == "OwnerRuleChangeBlock") LogAdd("BlockChange", "OwnerRule", CurrentTime + 1000000000000);

		// Whisper rules
		if (data.Content == "OwnerRuleWhisperAllow") LogDelete("BlockWhisper", "OwnerRule");
		if (data.Content == "OwnerRuleWhisperBlock") { LogAdd("BlockWhisper", "OwnerRule"); ChatRoomSetTarget(null); }

		// Key rules
		if (data.Content == "OwnerRuleKeyAllow") LogDelete("BlockKey", "OwnerRule");
		if (data.Content == "OwnerRuleKeyConfiscate") {InventoryConfiscateKey(); DialogLentLockpicks = false;}
		if (data.Content == "OwnerRuleKeyBlock") LogAdd("BlockKey", "OwnerRule");
		if (data.Content == "OwnerRuleSelfOwnerLockAllow") LogDelete("BlockOwnerLockSelf", "OwnerRule");
		if (data.Content == "OwnerRuleSelfOwnerLockBlock") LogAdd("BlockOwnerLockSelf", "OwnerRule");

		// Remote rules
		if (data.Content == "OwnerRuleRemoteAllow") LogDelete("BlockRemote", "OwnerRule");
		if (data.Content == "OwnerRuleRemoteAllowSelf") LogDelete("BlockRemoteSelf", "OwnerRule");
		if (data.Content == "OwnerRuleRemoteConfiscate") InventoryConfiscateRemote();
		if (data.Content == "OwnerRuleRemoteBlock") LogAdd("BlockRemote", "OwnerRule");
		if (data.Content == "OwnerRuleRemoteBlockSelf") LogAdd("BlockRemoteSelf", "OwnerRule");

		// Timer cell punishment
		var TimerCell = 0;
		if (data.Content == "OwnerRuleTimerCell5") TimerCell = 5;
		if (data.Content == "OwnerRuleTimerCell15") TimerCell = 15;
		if (data.Content == "OwnerRuleTimerCell30") TimerCell = 30;
		if (data.Content == "OwnerRuleTimerCell60") TimerCell = 60;
		if (TimerCell > 0) {
			ServerSend("ChatRoomChat", { Content: "ActionGrabbedForCell", Type: "Action", Dictionary: [{ Tag: "TargetCharacterName", Text: Player.Name, MemberNumber: Player.MemberNumber }] });

			DialogLentLockpicks = false;
			ChatRoomClearAllElements();
			ServerSend("ChatRoomLeave", "");
			CharacterDeleteAllOnline();
			CellLock(TimerCell);
		}

		// Collar Rules
		if (data.Content == "OwnerRuleCollarRelease") {
			if ((InventoryGet(Player, "ItemNeck") != null) && (InventoryGet(Player, "ItemNeck").Asset.Name == "SlaveCollar")) {
				InventoryRemove(Player, "ItemNeck");
				ChatRoomCharacterItemUpdate(Player, "ItemNeck");
				ServerSend("ChatRoomChat", { Content: "PlayerOwnerCollarRelease", Type: "Action", Dictionary: [{Tag: "DestinationCharacterName", Text: Player.Name, MemberNumber: Player.MemberNumber}] });
			}
			LogAdd("ReleasedCollar", "OwnerRule");
		}
		if (data.Content == "OwnerRuleCollarWear") {
			if ((InventoryGet(Player, "ItemNeck") == null) || ((InventoryGet(Player, "ItemNeck") != null) && (InventoryGet(Player, "ItemNeck").Asset.Name != "SlaveCollar"))) {
				ServerSend("ChatRoomChat", { Content: "PlayerOwnerCollarWear", Type: "Action", Dictionary: [{Tag: "TargetCharacterName", Text: Player.Name, MemberNumber: Player.MemberNumber}] });
			}
			LogDelete("ReleasedCollar", "OwnerRule");
			LoginValidCollar();
		}

		// Forced labor
		if (data.Content == "OwnerRuleLaborMaidDrinks" && Player.CanTalk()) {
			CharacterSetActivePose(Player, null);
			var D = TextGet("ActionGrabbedToServeDrinksIntro");
			ServerSend("ChatRoomChat", { Content: "ActionGrabbedToServeDrinks", Type: "Action", Dictionary: [{ Tag: "TargetCharacterName", Text: Player.Name, MemberNumber: Player.MemberNumber }] });
			DialogLentLockpicks = false;
			ChatRoomClearAllElements();
			ServerSend("ChatRoomLeave", "");
			CharacterDeleteAllOnline();
			CommonSetScreen("Room", "MaidQuarters");
			CharacterSetCurrent(MaidQuartersMaid);
			MaidQuartersMaid.CurrentDialog = D;
			MaidQuartersMaid.Stage = "205";
			MaidQuartersOnlineDrinkFromOwner = true;
		}

		// Switches it to a server message to announce the new rule to the player
		data.Type = "ServerMessage";

		ChatRoomGetLoadRules(data.Sender);
	}

	// Only works if the sender is the lover of the player
	if ((data != null) && Player.GetLoversNumbers().includes(data.Sender)) {
		if (data.Content == "LoverRuleSelfLoverLockAllow") LogDelete("BlockLoverLockSelf", "LoverRule");
		if (data.Content == "LoverRuleSelfLoverLockBlock") LogAdd("BlockLoverLockSelf", "LoverRule");
		if (data.Content == "LoverRuleOwnerLoverLockAllow") LogDelete("BlockLoverLockOwner", "LoverRule");
		if (data.Content == "LoverRuleOwnerLoverLockBlock") LogAdd("BlockLoverLockOwner", "LoverRule");

		data.Type = "ServerMessage";

		ChatRoomGetLoadRules(data.Sender);
	}

	// Returns the data packet
	return data;

}

/**
 * Sends quest money to the player's owner.
 * @returns {void} - Nothing
 */
function ChatRoomGiveMoneyForOwner() {
	if (ChatRoomCanGiveMoneyForOwner()) {
		ServerSend("ChatRoomChat", { Content: "ActionGiveEnvelopeToOwner", Type: "Action", Dictionary: [{ Tag: "TargetCharacterName", Text: Player.Name, MemberNumber: Player.MemberNumber }] });
		ServerSend("ChatRoomChat", { Content: "PayQuest" + ChatRoomMoneyForOwner.toString(), Type: "Hidden", Target: CurrentCharacter.MemberNumber });
		ChatRoomMoneyForOwner = 0;
		DialogLeave();
	}
}

/**
 * Handles the reception of quest data, when payment is received.
 * @param {object} data - Data object containing the payment.
 * @returns {void} - Nothing
 */
function ChatRoomPayQuest(data) {
	if ((data != null) && (data.Sender != null) && (ChatRoomQuestGiven.indexOf(data.Sender) >= 0)) {
		var M = parseInt(data.Content.substring(8));
		if ((M == null) || isNaN(M)) M = 0;
		if (M < 0) M = 0;
		if (M > 30) M = 30;
		CharacterChangeMoney(Player, M);
		ChatRoomQuestGiven.splice(ChatRoomQuestGiven.indexOf(data.Sender), 1);
	}
}

/**
 * Triggered when a game message comes in, we forward it to the current online game being played.
 * @param {object} data - Game data to process, sent to the current game handler.
 * @returns {void} - Nothing
 */
function ChatRoomGameResponse(data) {
	if (ChatRoomGame == "LARP") GameLARPProcess(data);
}

/**
 * Triggered when the player uses the /safeword command, we revert the character if safewords are enabled, and display a warning in chat if not.
 * @returns {void} - Nothing
 */
function ChatRoomSafewordChatCommand() {
	if (DialogChatRoomCanSafeword())
		ChatRoomSafewordRevert();
	else if (CurrentScreen == "ChatRoom") {
		var msg = {Sender: Player.MemberNumber, Content: "SafewordDisabled", Type: "Action"};
		ChatRoomMessage(msg);
	}
}

/**
 * Triggered when the player activates her safeword to revert, we swap her appearance to the state when she entered the chat room lobby, minimum permission becomes whitelist and up.
 * @returns {void} - Nothing
 */
function ChatRoomSafewordRevert() {
	if (ChatSearchSafewordAppearance != null) {
		Player.Appearance = ChatSearchSafewordAppearance.slice(0);
		Player.ActivePose = ChatSearchSafewordPose;
		CharacterRefresh(Player);
		ChatRoomCharacterUpdate(Player);
		ServerSend("ChatRoomChat", { Content: "ActionActivateSafewordRevert", Type: "Action", Dictionary: [{ Tag: "SourceCharacter", Text: Player.Name }] });
		if (Player.ItemPermission < 3) {
			Player.ItemPermission = 3;
			ServerSend("AccountUpdate", { ItemPermission: Player.ItemPermission });
			setTimeout(() => ChatRoomCharacterUpdate(Player), 5000);
		}
	}
}

/**
 * Triggered when the player activates her safeword and wants to be released, we remove all bondage from her and return her to the chat search screen.
 * @returns {void} - Nothing
 */
function ChatRoomSafewordRelease() {
	CharacterReleaseTotal(Player);
	CharacterRefresh(Player);
	ServerSend("ChatRoomChat", { Content: "ActionActivateSafewordRelease", Type: "Action", Dictionary: [{Tag: "SourceCharacter", Text: Player.Name}] });

	DialogLentLockpicks = false;
	ChatRoomClearAllElements();
	ServerSend("ChatRoomLeave", "");
	CommonSetScreen("Online","ChatSearch");
}

/**
 * Concatenates the list of users to ban.
 * @param {boolean} IncludesBlackList - Adds the blacklist to the banlist
 * @param {boolean} IncludesGhostList - Adds the ghostlist to the banlist
 * @param {number[]} [ExistingList] - The existing Banlist, if applicable
 * @returns {number[]} Complete array of members to ban
 */
function ChatRoomConcatenateBanList(IncludesBlackList, IncludesGhostList, ExistingList) {
	var BanList = Array.isArray(ExistingList) ? ExistingList : [];
	if (IncludesBlackList) BanList = BanList.concat(Player.BlackList);
	if (IncludesGhostList) BanList = BanList.concat(Player.GhostList);
	return BanList.filter((MemberNumber, Idx, Arr) => Arr.indexOf(MemberNumber) == Idx);
}

/**
 * Concatenates the list of users to add to vip list.
 * @param {boolean} IncludesFriendList - Adds the friendlist to the viplist
 * @param {boolean} IncludesWhiteList - Adds the whitelist to the viplist
 * @param {number[]} [ExistingList] - The existing Viplist, if applicable
 * @returns {number[]} Complete array of vip members
 */
function ChatRoomConcatenateVipList(IncludesFriendList, IncludesWhiteList, ExistingList) {
	var VipList = Array.isArray(ExistingList) ? ExistingList : [];
	if (IncludesFriendList) VipList = VipList.concat(Player.FriendList);
	if (IncludesWhiteList) VipList = VipList.concat(Player.WhiteList);
	return VipList.filter((MemberNumber, Idx, Arr) => Arr.indexOf(MemberNumber) == Idx);
}

/**
 * Handles a request from another player to read the player's log entries that they are permitted to read. Lovers and
 * owners can read certain entries from the player's log.
 * @param {Character|number} C - A character object representing the requester, or the account number of the requester.
 * @returns {void} - Nothing
 */
function ChatRoomGetLoadRules(C) {
	if (typeof C === "number") {
		C = ChatRoomCharacter.find(CC => CC.MemberNumber == C);
	}
	if (C == null) return;
	if (Player.Ownership && Player.Ownership.MemberNumber != null && Player.Ownership.MemberNumber == C.MemberNumber) {
		ServerSend("ChatRoomChat", {
			Content: "RuleInfoSet",
			Type: "Hidden",
			Target: C.MemberNumber,
			Dictionary: LogGetOwnerReadableRules(C.IsLoverOfPlayer()),
		});
	} else if (C.IsLoverOfPlayer()) {
		ServerSend("ChatRoomChat", {
			Content: "RuleInfoSet",
			Type: "Hidden",
			Target: C.MemberNumber,
			Dictionary: LogGetLoverReadableRules(),
		});
	}
}

/**
 * Handles a response from another player containing the rules that the current player is allowed to read.
 * @param {Character} C - Character to set the rules on
 * @param {Rule[]} Rule - An array of rules that the current player can read.
 * @returns {void} - Nothing
 */
function ChatRoomSetLoadRules(C, Rule) {
	if (Array.isArray(Rule)) C.Rule = Rule;
}

/**
 * Take a screenshot of all characters in the chatroom
 * @returns {void} - Nothing
 */
function ChatRoomPhotoFullRoom() {
	// Get the room dimensions
	let RenderSingle = Player.GameplaySettings && Player.GameplaySettings.SensDepChatLog === "SensDepExtreme" && Player.GameplaySettings.BlindDisableExamine && Player.GetBlindLevel() >= 3;
	let CharacterCount = RenderSingle ? 1 : ChatRoomCharacter.length;
	let Space = CharacterCount >= 2 ? 1000 / Math.min(CharacterCount, 5) : 500;
	let Zoom = CharacterCount >= 3 && CharacterCount < 6 ? Space / 400 : 1;
	let Y = CharacterCount <= 5 ? 1000 * (1 - Zoom) / 2 : 0;
	let Width = CharacterCount === 1 ? 500 : 1000;

	// Take the photo
	ChatRoomPhoto(0, Y, Width, 1000 * Zoom, ChatRoomCharacter);
}

/**
 * Take a screenshot of the player and current character
 * @returns {void} - Nothing
 */
function ChatRoomPhotoCurrentCharacters() {
	ChatRoomPhoto(0, 0, 1000, 1000, [Player, CurrentCharacter]);
}

/**
 * Take a screenshot of the player
 * @returns {void} - Nothing
 */
function DialogChatRoomPhotoPlayer() {
	ChatRoomPhoto(500, 0, 500, 1000, [Player]);
}

/**
 * Take a screenshot in a chatroom, temporary removing emoticons
 * @param {number} Left - Position of the area to capture from the left of the canvas
 * @param {number} Top - Position of the area to capture from the top of the canvas
 * @param {number} Width - Width of the area to capture
 * @param {number} Height - Height of the area to capture
 * @param {any} Characters - The characters that will be included in the screenshot
 * @returns {void} - Nothing
 */
function ChatRoomPhoto(Left, Top, Width, Height, Characters) {
	// Temporarily remove AFK emoticons
	let CharsToReset = [];
	for (let CR = 0; CR < Characters.length; CR++) {
		let C = Characters[CR];
		let Emoticon = C.Appearance.find(A => A.Asset.Group.Name == "Emoticon");
		if (Emoticon && Emoticon.Property && Emoticon.Property.Expression == "Afk") {
			CharsToReset.push(C);
			Emoticon.Property.Expression = null;
			CharacterRefresh(C, false);
		}
	}

	// Take the photo
	CommonTakePhoto(Left, Top, Width, Height);

	// Revert temporary changes
	for (let CR = 0; CR < CharsToReset.length; CR++) {
		let C = CharsToReset[CR];
		C.Appearance.find(A => A.Asset.Group.Name == "Emoticon").Property.Expression = "Afk";
		CharacterRefresh(C, false);
	}
}

/**
 * Returns whether the most recent chat message is on screen
 * @returns {boolean} - TRUE if the screen has focus and the chat log is scrolled to the bottom
 */
function ChatRoomNotificationNewMessageVisible() {
	return document.hasFocus() && ElementIsScrolledToEnd("TextAreaChatLog");
}

/**
 * Raise a notification for the new chat message if required
 * @param {Character} C - The character that sent the message
 * @param {string} msg - The text of the message
 * @param {boolean} isAction - If TRUE the chat message was an automatic action or activity rather than a manually typed message
 * @returns {void} - Nothing
 */
function ChatRoomNotificationRaiseChatMessage(C, msg, isAction) {
	if (C.ID !== 0
		&& Player.NotificationSettings.ChatMessage.AlertType !== NotificationAlertType.NONE
		&& (!isAction || Player.NotificationSettings.ChatMessage.IncludeActions)
		&& !ChatRoomNotificationNewMessageVisible())
	{
		NotificationRaise(NotificationEventType.CHATMESSAGE, { body: msg, character: C, useCharAsIcon: true });
	}
}

/**
 * Resets any previously raised Chat Message or Chatroom Join notifications if required
 * @returns {void} - Nothing
 */
function ChatRoomNotificationReset() {
	if (CurrentScreen !== "ChatRoom" || ChatRoomNotificationNewMessageVisible()) {
		NotificationReset(NotificationEventType.CHATMESSAGE);
	}
	if (document.hasFocus()) NotificationReset(NotificationEventType.CHATJOIN);
}

/**
 * Returns whether a notification should be raised for the character entering a chatroom
 * @param {Character} C - The character that entered the room
 * @returns {boolean} - Whether a notification should be raised
 */
function ChatRoomNotificationRaiseChatJoin(C) {
	let raise = false;
	if (!document.hasFocus()) {
		const settings = Player.NotificationSettings.ChatJoin;
		if (settings.AlertType === NotificationAlertType.NONE) raise = false;
		else if (!settings.Owner && !settings.Lovers && !settings.FriendList && !settings.Subs) raise = true;
		else if (settings.Owner && C.IsOwner()) raise = true;
		else if (settings.Lovers && C.IsLoverOfPlayer()) raise = true;
		else if (settings.FriendList && Player.FriendList.contains(C.MemberNumber)) raise = true;
		else if (settings.Subs && C.IsOwnedByPlayer()) raise = true;
	}
	return raise;
}

/**
 * Updates the chatroom with the player's stored chatroom data if needed (happens when entering a recreated chatroom for
 * the first time)
 * @returns {void} - Nothing
 */
function ChatRoomRecreate() {
	if (Player.ImmersionSettings && Player.ImmersionSettings.ReturnToChatRoomAdmin &&
	    Player.ImmersionSettings.ReturnToChatRoom && Player.LastChatRoomAdmin && ChatRoomNewRoomToUpdate) {
		// Add the player if they are not an admin
		if (!Player.LastChatRoomAdmin.includes(Player.MemberNumber) && Player.LastChatRoomPrivate) {
			Player.LastChatRoomAdmin.push(Player.MemberNumber);
		}
		var UpdatedRoom = {
			Name: Player.LastChatRoom,
			Description: Player.LastChatRoomDesc,
			Background: Player.LastChatRoomBG,
			Limit: "" + Player.LastChatRoomSize,
			Admin: Player.LastChatRoomAdmin,
			Ban: ChatRoomData.Ban,
			BlockCategory: ChatRoomData.BlockCategory,
			Game: ChatRoomData.Game,
			Private: Player.LastChatRoomPrivate,
			Locked: ChatRoomData.Locked,
		};
		ServerSend("ChatRoomAdmin", { MemberNumber: Player.ID, Room: UpdatedRoom, Action: "Update" });
		ChatRoomNewRoomToUpdate = null;
	}
}

/**
 * Checks whether or not the player's last chatroom data needs updating
 * @returns {void} - Nothing
 */
function ChatRoomCheckForLastChatRoomUpdates() {
	const Blacklist = Player.BlackList || [];
	// Check whether the chatroom contains at least one "safe" character (a friend, owner, or non-blacklisted player)
	const ContainsSafeCharacters = ChatRoomCharacter.length === 1 || ChatRoomCharacter.some((Char) => {
		return Char.ID !== 0 && (
			Player.FriendList.includes(Char.MemberNumber) ||
			Player.IsOwnedByMemberNumber(Char.MemberNumber) ||
			!Blacklist.includes(Char.MemberNumber)
		);
	});

	if (!ChatRoomData || !ContainsSafeCharacters) {
		// If the room only contains blacklisted characters, do not save the room data
		ChatRoomSetLastChatRoom("");
	} else if (Player.ImmersionSettings && ChatRoomDataChanged()) {
		// Otherwise save the chatroom data if it has changed
		ChatRoomSetLastChatRoom(ChatRoomData.Name);
	}
}

/**
 * Determines whether or not the current chatroom data differs from the locally stroed chatroom data
 * @returns {boolean} - TRUE if the stored chatroom data is different from the current chatroom data, FALSE otherwise
 */
function ChatRoomDataChanged() {
	return ChatRoomLastName != ChatRoomData.Name ||
	       ChatRoomLastBG != ChatRoomData.Background ||
	       ChatRoomLastSize != ChatRoomData.Limit ||
	       ChatRoomLastPrivate != ChatRoomData.Private ||
	       ChatRoomLastDesc != ChatRoomData.Description ||
	       !CommonArraysEqual(ChatRoomLastAdmin, ChatRoomData.Admin);
}<|MERGE_RESOLUTION|>--- conflicted
+++ resolved
@@ -878,6 +878,7 @@
 		ChatRoomLastPrivate = ChatRoomData.Private;
 		ChatRoomLastDesc = ChatRoomData.Description;
 		ChatRoomLastAdmin = ChatRoomData.Admin;
+		ChatRoomLastVip = ChatRoomData.Vip;
 	} else {
 		Player.LastChatRoomBG = ""
 		Player.LastChatRoomPrivate = false
@@ -887,6 +888,7 @@
 		ChatRoomLastPrivate = false;
 		ChatRoomLastDesc = "";
 		ChatRoomLastAdmin = [];
+		ChatRoomLastVip = [];
 	}
 	Player.LastChatRoom = room
 	var P = {
@@ -1036,56 +1038,6 @@
  * @returns {void} - Nothing.
  */
 function ChatRoomRun() {
-<<<<<<< HEAD
-	
-	// Set the admins of the new room
-	if (Player.ImmersionSettings && ChatRoomData && Player.ImmersionSettings.ReturnToChatRoomAdmin && Player.ImmersionSettings.ReturnToChatRoom && Player.LastChatRoomAdmin && Player.LastChatRoomVip && ChatRoomNewRoomToUpdate) {
-		if (Player.LastChatRoomAdmin.indexOf(Player.MemberNumber) < 0 && Player.LastChatRoomPrivate) { // Add the player if they are not an admin
-			Player.LastChatRoomAdmin.push(Player.MemberNumber)
-		}
-		var UpdatedRoom = {
-			Name: Player.LastChatRoom,
-			Description: Player.LastChatRoomDesc,
-			Background: Player.LastChatRoomBG,
-			Limit: "" + Player.LastChatRoomSize,
-			Admin: Player.LastChatRoomAdmin,
-			Ban: ChatRoomData.Ban,
-			Vip: Player.LastChatRoomVip,
-			BlockCategory: ChatRoomData.BlockCategory,
-			Game: ChatRoomData.Game,
-			Private: Player.LastChatRoomPrivate,
-			Locked: ChatRoomData.Locked
-		};
-		ServerSend("ChatRoomAdmin", { MemberNumber: Player.ID, Room: UpdatedRoom, Action: "Update" });
-		ChatRoomNewRoomToUpdate = null
-	}
-	 
-	var OnlyPersonBlacklisted = ChatRoomCharacter.length > 1;
-	
-	for (let I = 0; I < ChatRoomCharacter.length; I++) {
-		if (ChatRoomCharacter[I].ID != 0 && (Player.BlackList.indexOf(ChatRoomCharacter[I].MemberNumber) < 0 || Player.FriendList.indexOf(ChatRoomCharacter[I].MemberNumber) >= 0 || Player.IsOwnedByMemberNumber(ChatRoomCharacter[I].MemberNumber))) {
-			OnlyPersonBlacklisted = false
-		}
-	}
-	if (!(ChatRoomData && (!Player.BlackList || !OnlyPersonBlacklisted))) {
-		ChatRoomSetLastChatRoom("")
-	}
-	else if (Player.ImmersionSettings 
-		&& (ChatRoomLastName != ChatRoomData.Name || ChatRoomLastBG != ChatRoomData.Background || ChatRoomLastSize != ChatRoomData.Limit || ChatRoomLastPrivate != ChatRoomData.Private || ChatRoomLastDesc != ChatRoomData.Description || ChatRoomLastAdmin != ChatRoomData.Admin)) {
-		ChatRoomLastName = ChatRoomData.Name
-		ChatRoomLastBG = ChatRoomData.Background
-		ChatRoomLastSize = ChatRoomData.Limit
-		ChatRoomLastPrivate = ChatRoomData.Private
-		ChatRoomLastDesc = ChatRoomData.Description
-		ChatRoomLastAdmin = ChatRoomData.Admin
-		ChatRoomLastVip = ChatRoomData.Vip
-		
-		ChatRoomSetLastChatRoom(ChatRoomData.Name)
-	}
-	
-
-=======
->>>>>>> 6247bd50
 	// Draws the chat room controls
 	ChatRoomCreateElement();
 	ChatRoomFirstTimeHelp();
@@ -2948,6 +2900,7 @@
 			Limit: "" + Player.LastChatRoomSize,
 			Admin: Player.LastChatRoomAdmin,
 			Ban: ChatRoomData.Ban,
+			Vip: ChatRoomData.Vip,
 			BlockCategory: ChatRoomData.BlockCategory,
 			Game: ChatRoomData.Game,
 			Private: Player.LastChatRoomPrivate,
