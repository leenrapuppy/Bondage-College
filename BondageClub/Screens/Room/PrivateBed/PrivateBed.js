--- conflicted
+++ resolved
@@ -199,19 +199,12 @@
 	if (PrivateBedLog.length >= 10) PrivateBedLog.splice(0, 1);
 	Text = Text.replace("SourceCharacter", CharacterNickname(Source));
 	Text = Text.replace("TargetCharacter", CharacterNickname(Target));
-<<<<<<< HEAD
-	
-	const subs = ChatRoomPronounSubstitutions(C, "Pronoun", false);
-	Text = ChatRoomMessagePerformSubstitutions(Text, subs);
-
-=======
 	Text = Text.replace("PronounPossessive", CharacterPronoun(Source, "Possessive", false));
 	Text = Text.replace("PronounPossessive", CharacterPronoun(Source, "Possessive", false));
 	Text = Text.replace("PronounSelf", CharacterPronoun(Source, "Self", false));
 	Text = Text.replace("PronounSelf", CharacterPronoun(Source, "Self", false));
 	Text = Text.replace("PronounObject", CharacterPronoun(Source, "Object", false));
 	Text = Text.replace("PronounObject", CharacterPronoun(Source, "Object", false));
->>>>>>> 575e08b0
 	PrivateBedLog.push(Text);
 
 	// If the player uses that activity on an NPC, it can raise the love between them
@@ -420,19 +413,12 @@
 	if (PrivateBedLog.length >= 10) PrivateBedLog.splice(0, 1);
 	let Text = ActivityDictionaryText("Orgasm" + Math.floor(Math.random() * 10));
 	Text = Text.replace("SourceCharacter", CharacterNickname(C));
-<<<<<<< HEAD
-	
-	const subs = ChatRoomPronounSubstitutions(C, "Pronoun", false);
-	Text = ChatRoomMessagePerformSubstitutions(Text, subs);
-
-=======
 	Text = Text.replace("PronounPossessive", CharacterPronoun(C, "Possessive", false));
 	Text = Text.replace("PronounPossessive", CharacterPronoun(C, "Possessive", false));
 	Text = Text.replace("PronounSelf", CharacterPronoun(C, "Self", false));
 	Text = Text.replace("PronounSelf", CharacterPronoun(C, "Self", false));
 	Text = Text.replace("PronounObject", CharacterPronoun(C, "Object", false));
 	Text = Text.replace("PronounObject", CharacterPronoun(C, "Object", false));
->>>>>>> 575e08b0
 	PrivateBedLog.push(Text);
 	if (C.IsNpc()) C.PrivateBedActivityTimer = CommonTime() + 15000 + Math.round(Math.random() * 15000);
 }