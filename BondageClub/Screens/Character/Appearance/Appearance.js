"use strict";
var AppearanceBackground = "Dressing";
var CharacterAppearanceOffset = 0;
var CharacterAppearanceNumPerPage = 9;
var CharacterAppearanceHeaderText = "";
var CharacterAppearanceHeaderTextTime = 0;
var CharacterAppearanceBackup = null;
var CharacterAppearanceInProgressBackup = null;
var CharacterAppearanceAssets = [];
var CharacterAppearanceColorPickerGroupName = "";
var CharacterAppearanceColorPickerBackup = "";
var CharacterAppearanceColorPickerRefreshTimer = null;
/** @type {Character | null} */
var CharacterAppearanceSelection = null;
var CharacterAppearanceReturnRoom = "MainHall";
var CharacterAppearanceReturnModule = "Room";
var CharacterAppearanceWardrobeOffset = 0;
var CharacterAppearanceWardrobeText = "";
var CharacterAppearanceWardrobeName = "";
var CharacterAppearanceForceUpCharacter = -1;
var CharacterAppearancePreviousEmoticon = "";
var CharacterAppearanceMode = "";
var CharacterAppearanceMenuMode = "";
var CharacterAppearanceCloth = null;
var AppearanceMenu = [];
var AppearancePreviews = [];
var AppearanceUseCharacterInPreviewsSetting = false;

const CanvasUpperOverflow = 700;
const CanvasLowerOverflow = 150;
const CanvasDrawHeight = 1000 + CanvasUpperOverflow + CanvasLowerOverflow;

const AppearancePermissionColors = {
	red: ["pink", "red"],
	amber: ["#fed8b1", "orange"],
	green: ["lime", "green"],
};

/**
 * Builds all the assets that can be used to dress up the character
 * @param {Character} C - The character whose appearance is modified
 * @returns {void} - Nothing
 */
function CharacterAppearanceBuildAssets(C) {

	// Adds all items with 0 value and from the appearance category
	CharacterAppearanceAssets = [];
	for (let A = 0; A < Asset.length; A++)
		if ((Asset[A].Value == 0) && (Asset[A].Group.Family == C.AssetFamily) && (Asset[A].Group.Category == "Appearance") && CharacterAppearanceGenderAllowed(Asset[A]))
			CharacterAppearanceAssets.push(Asset[A]);
	for (let A = 0; A < C.Inventory.length; A++)
		if ((C.Inventory[A].Asset != null) && (C.Inventory[A].Asset.Group.Family == C.AssetFamily) && (C.Inventory[A].Asset.Group.Category == "Appearance") && CharacterAppearanceGenderAllowed(Asset[A]))
			CharacterAppearanceAssets.push(C.Inventory[A].Asset);

}

/**
 * Makes sure the character appearance is valid from inventory and asset requirement. This function is called during the login process.
 * @param {Character} C - The character whose appearance is checked
 * @returns {void} - Nothing
 */
function CharacterAppearanceValidate(C) {

	// Remove any appearance item that's not in inventory
	var Refresh = false;
	for (let A = C.Appearance.length - 1; A >= 0; A--)
		if ((C.Appearance[A].Asset.Value != 0) && (C.Appearance[A].Asset.Group.Category == "Appearance") && !InventoryAvailable(C, C.Appearance[A].Asset.Name, C.Appearance[A].Asset.Group.Name)) {
			C.Appearance.splice(A, 1);
			Refresh = true;
		}

	// Remove items flagged as "Remove At Login"
	if (LogQuery("Committed", "Asylum") || !Player.GameplaySettings || !Player.GameplaySettings.DisableAutoRemoveLogin)
		for (let A = C.Appearance.length - 1; A >= 0; A--)
			if (C.Appearance[A] && C.Appearance[A].Asset.RemoveAtLogin) {
				InventoryRemove(C, C.Appearance[A].Asset.Group.Name, false);
				Refresh = true;
			}

	// Dress back if there are missing appearance items
	for (let A = 0; A < AssetGroup.length; A++)
		if (!AssetGroup[A].AllowNone && (CharacterAppearanceGetCurrentValue(C, AssetGroup[A].Name, "Name") == "None"))
			for (let B = 0; B < Asset.length; B++)
				if (Asset[B].Group.Name == AssetGroup[A].Name) {
					C.Appearance.push({ Asset: Asset[B], Color: Asset[B].Group.ColorSchema[0] });
					Refresh = true;
					break;
				}

	// If we must refresh the character and push the appearance to the server
	if (Refresh) CharacterRefresh(C);

}

/**
 * Resets the character to it's default appearance
 * @param {Character} C - The character to redress to its default appearance
 * @returns {void} - Nothing
 */
function CharacterAppearanceSetDefault(C) {

	// Resets the current appearance and prepares the assets
	C.Appearance = [];
	C.Pose = [];
	if (CharacterAppearanceAssets.length == 0) CharacterAppearanceBuildAssets(C);

	// For each items in the character appearance assets
	for (let I = 0; I < CharacterAppearanceAssets.length; I++)
		if (CharacterAppearanceAssets[I].Group.IsDefault) {

			// If there's no item in a slot, the first one becomes the default
			var MustWear = true;
			for (let A = 0; A < C.Appearance.length; A++)
				if (C.Appearance[A].Asset.Group.Name == CharacterAppearanceAssets[I].Group.Name)
					MustWear = false;

			// No item, we wear it with the default color
			if (MustWear) {
				var NA = {
					Asset: CharacterAppearanceAssets[I],
					Color: CharacterAppearanceAssets[I].Group.ColorSchema[0]
				};
				C.Appearance.push(NA);
			}

		}

	// Loads the new character canvas
	CharacterLoadCanvas(C);

}

/**
 * Checks wether an item group is required for this asset
 * @param {Character} C - The character, whose assets are used for the check
 * @param {string} GroupName - The name of the group to check
 * @returns {boolean} - Returns TRUE if the item group is required from
 */
function CharacterAppearanceRequired(C, GroupName) {
	for (let A = 0; A < C.Appearance.length; A++)
		if ((C.Appearance[A].Asset.Require != null) && (C.Appearance[A].Asset.Require.indexOf(GroupName) >= 0))
			return true;
	return false;
}

/**
 * Checks, wether the item group must be hidden for a certain asset
 * @param {Character} C - The character, whose assets are used for the check
 * @param {string} GroupName - The name of the group to check
 * @returns {boolean} - Returns TRUE if the item group must be hidden and not chosen
 */
function CharacterAppearanceMustHide(C, GroupName) {
	for (let A = 0; A < C.Appearance.length; A++) {
		if ((C.Appearance[A].Asset.Hide != null) && (C.Appearance[A].Asset.Hide.indexOf(GroupName) >= 0)) return true;
		if ((C.Appearance[A].Property != null) && (C.Appearance[A].Property.Hide != null) && (C.Appearance[A].Property.Hide.indexOf(GroupName) >= 0)) return true;
	}
	return false;
}

/**
 * Sets a full random set of items for a character. Only items that do not have the "Random" property set to false will be used.
 * @param {Character} C - The character to dress
 * @param {boolean} [ClothOnly=false] - Defines, if only clothes should be used
 * @returns {void} - Nothing
 */
function CharacterAppearanceFullRandom(C, ClothOnly=false) {

	// Clear the current appearance
	for (let A = C.Appearance.length - 1; A >= 0; A--)
		if (C.Appearance[A].Asset.Group.Category == "Appearance")
			if (!ClothOnly || (C.Appearance[A].Asset.Group.AllowNone)) {
				C.Appearance.splice(A, 1);
			}

	// Need to add chest and genitals first to allow associated Has<BodyPart> prerequisites on clothing to pass
	const firstGroups = ["BodyUpper", "Pussy"];
	const assetGroupList = ClothOnly ? AssetGroup :
		AssetGroup.filter(g => firstGroups.includes(g.Name)).concat(AssetGroup.filter(g => !firstGroups.includes(g.Name)))

	// For each item group (non default items only show at a 8% rate, if it can occasionally happen)
	for (let A = 0; A < assetGroupList.length; A++) {
		const group = assetGroupList[A];
		if ((group.Category == "Appearance") && (group.IsDefault || (group.Random && Math.random() < 0.08) || CharacterAppearanceRequired(C, group.Name)) && (!CharacterAppearanceMustHide(C, group.Name) || !group.AllowNone) && (CharacterAppearanceGetCurrentValue(C, group.Name, "Name") == "None")) {

			// Get the parent size
			var ParentSize = "";
			if (group.ParentSize != "")
				ParentSize = CharacterAppearanceGetCurrentValue(C, group.ParentSize, "Name");

			// Check for a parent
			var R = [];
			for (let I = 0; I < CharacterAppearanceAssets.length; I++)
				if ((CharacterAppearanceAssets[I].Group.Name == group.Name) && (CharacterAppearanceAssets[I].ParentItem != null) && ((ParentSize == "") || (CharacterAppearanceAssets[I].Name == ParentSize)))
					for (let P = 0; P < C.Appearance.length; P++)
						if (C.Appearance[P].Asset.Name == CharacterAppearanceAssets[I].ParentItem)
							R.push(CharacterAppearanceAssets[I]);

			// Since there was no parent, get all the possible items
			if (R.length == 0)
				for (let I = 0; I < CharacterAppearanceAssets.length; I++)
					if ((CharacterAppearanceAssets[I].Group.Name == group.Name) && CharacterAppearanceAssets[I].Random && (CharacterAppearanceAssets[I].ParentItem == null) && ((ParentSize == "") || (CharacterAppearanceAssets[I].Name == ParentSize)))
						R.push(CharacterAppearanceAssets[I]);

			// Picks a random item and color and add it
			if (R.length > 0) {
				var SelectedAsset = InventoryGetRandom(C, group.Name, R);
				// If we found no asset, just move to next group
				if (!SelectedAsset)
					continue;
				/** @type {string|string[]} */
				var SelectedColor = SelectedAsset.Group.ColorSchema[Math.floor(Math.random() * SelectedAsset.Group.ColorSchema.length)];
				if ((SelectedAsset.Group.ColorSchema[0] == "Default") && (Math.random() < 0.5)) SelectedColor = "Default";
				if (SelectedAsset.Group.InheritColor != null) SelectedColor = "Default";
				else if (SelectedAsset.Group.ParentColor != "")
					if (CharacterAppearanceGetCurrentValue(C, SelectedAsset.Group.ParentColor, "Color") != "None")
						SelectedColor = CharacterAppearanceGetCurrentValue(C, SelectedAsset.Group.ParentColor, "Color");
				// Rare chance of keeping eyes of a different color
				if (SelectedAsset.Group.Name == "Eyes2" && Math.random() < 0.995)
					for (let A = 0; A < C.Appearance.length; A++)
						if (C.Appearance[A].Asset.Group.Name == "Eyes")
							SelectedColor = C.Appearance[A].Color;
				if (SelectedColor == "Default" && SelectedAsset.DefaultColor != null) SelectedColor = SelectedAsset.DefaultColor;
				/** @type {Item} */
				var NA = {
					Asset: SelectedAsset,
					Color: SelectedColor
				};
				C.Appearance.push(NA);
			}
		}
	}

	// Refreshes the character
	CharacterRefresh(C, false);
}

/**
 * Removes all items that can be removed, making the character naked. Checks for a blocking of CosPlayItem removal.
 * @param {Character} C - The character to undress
 * @returns {void} - Nothing
 */
function CharacterAppearanceNaked(C) {

	// For each item group (non default items only show at a 20% rate)
	for (let A = C.Appearance.length - 1; A >= 0; A--)
		if (C.Appearance[A].Asset.Group.AllowNone && (C.Appearance[A].Asset.Group.Category == "Appearance") && (!C.IsOnline() || !(C.OnlineSharedSettings.BlockBodyCosplay && (C.Appearance[A].Asset != null) && (C.Appearance[A].Asset.Group != null) && C.Appearance[A].Asset.Group.BodyCosplay)))
			C.Appearance.splice(A, 1);

	// Loads the new character canvas
	CharacterLoadCanvas(C);

}

/**
 * Removes one layer of clothing: outer clothes, then underwear, then body-cosplay clothes, then nothing
 * @param {Character} C - The character to undress
 * @returns {void} - Nothing
 */
function CharacterAppearanceStripLayer(C) {
	var HasClothes = false;
	var HasUnderwear = false;
	var HasBodyCosplay = false;

	// Find out what the top layer currently is
	for (let A = 0; A < C.Appearance.length; A++) {
		if (!WardrobeGroupAccessible(C, C.Appearance[A].Asset.Group)) continue;
		if (C.Appearance[A].Asset.Group.BodyCosplay || C.Appearance[A].Asset.BodyCosplay) HasBodyCosplay = true;
		else if (C.Appearance[A].Asset.Group.Underwear) HasUnderwear = true;
		else if (C.Appearance[A].Asset.Group.Clothing) { HasClothes = true; break; }
	}

	// Check if there's anything to remove
	if (!HasClothes && !HasUnderwear && !HasBodyCosplay) return;

	// Ensure only the top layer is 'true'
	HasBodyCosplay = HasBodyCosplay && !HasUnderwear && !HasClothes;
	HasUnderwear = HasUnderwear && !HasClothes;

	// Remove assets from the top layer only
	var RemoveAsset = false;
	for (let A = C.Appearance.length - 1; A >= 0; A--) {
		RemoveAsset = false;

		if (!WardrobeGroupAccessible(C, C.Appearance[A].Asset.Group)) continue;
		if (C.Appearance[A].Asset.Group.BodyCosplay || C.Appearance[A].Asset.BodyCosplay) {
			if (HasBodyCosplay) RemoveAsset = true;
		}
		else if (C.Appearance[A].Asset.Group.Underwear) {
			if (HasUnderwear) RemoveAsset = true;
		}
		else if (C.Appearance[A].Asset.Group.Clothing) {
			if (HasClothes) RemoveAsset = true;
		}

		if (RemoveAsset) {
			C.Appearance.splice(A, 1);
		}
	}

	// Loads the new character canvas
	CharacterLoadCanvas(C);
}

/**
 * Builds a filtered and sorted set of appearance layers, each representing a drawable layer of a character's current appearance. Layers
 * that will not be drawn (because their asset is not visible or they do not permit the current asset type) are filtered out at this stage.
 * @param {Character} C - The character to build the layers for
 * @return {AssetLayer[]} - A sorted set of layers, sorted by layer drawing priority
 */
function CharacterAppearanceSortLayers(C) {
	var groupAlphas = {};
	var layers = C.DrawAppearance.reduce((layersAcc, item) => {
		var asset = item.Asset;
		// Only include layers for visible assets
		if (asset.Visible && CharacterAppearanceVisible(C, asset.Name, asset.Group.Name) && InventoryChatRoomAllow(asset.Category)) {
			// Check if we need to draw a different variation (from type property)
			var type = (item.Property && item.Property.Type) || "";
			var layersToDraw = asset.Layer
				// Only include layers that permit the current type (if AllowTypes is not defined, also include the layer)
				.filter(layer => !layer.AllowTypes || layer.AllowTypes.includes(type))
				// Hide the layer if its HideAs proxy asset should be hidden
				.filter(layer => !layer.HideAs || CharacterAppearanceVisible(C, layer.HideAs.Asset, layer.HideAs.Group))
				// Hide the layer if it should be hidden for the current pose
				.filter(layer => !layer.HideForPose || !layer.HideForPose.includes(CommonDrawResolveAssetPose(C, asset, layer)))
				.map(layer => {
					var drawLayer = Object.assign({}, layer);
					// Store any group-level alpha mask definitions
					drawLayer.Alpha.forEach(alphaDef => {
						if ((alphaDef.Group && alphaDef.Group.length) && (!alphaDef.Type || !Array.isArray(alphaDef.Type) || alphaDef.Type.includes(type))) {
							alphaDef.Group.forEach(groupName => {
								groupAlphas[groupName] = groupAlphas[groupName] || [];
								groupAlphas[groupName].push({Pose: alphaDef.Pose, Masks: alphaDef.Masks});
							});
						}
					});
					// If the item has an OverridePriority property, it completely overrides the layer priority
					if (item.Property && typeof item.Property.OverridePriority === "number") drawLayer.Priority = item.Property.OverridePriority;
					return drawLayer;
				});
			Array.prototype.push.apply(layersAcc, layersToDraw);
		}
		return layersAcc;
	}, []);

	// Run back over the layers to apply the group-level alpha mask definitions to the appropriate layers
	layers.forEach(layer => {
		// If the layer has a HideAs proxy group name, apply those alphas rather than the actual group alphas
		const groupName = (layer.HideAs && layer.HideAs.Group) || layer.Asset.Group.Name;
		layer.GroupAlpha = [];
		if (groupAlphas[groupName]) {
			Array.prototype.push.apply(layer.GroupAlpha, groupAlphas[groupName]);
		}
	});

	return layers.sort((l1, l2) => {
		// If priorities are different, sort by priority
		if (l1.Priority !== l2.Priority) return l1.Priority - l2.Priority;
		// If the priorities are identical and the layers belong to the same Asset, ensure layer order is preserved
		if (l1.Asset === l2.Asset) return l1.Asset.Layer.indexOf(l1) - l1.Asset.Layer.indexOf(l2);
		// If priorities are identical, sort alphabetically to maintain consistency
		return (l1.Asset.Group.Name + l1.Asset.Name).localeCompare(l2.Asset.Group.Name + l2.Asset.Name);
	});
}

/**
 * Determines whether an item or a whole item group is visible or not
 * @param {Character} C - The character whose assets are checked
 * @param {string} AssetName - The name of the asset to check
 * @param {string} GroupName - The name of the item group to check
 * @param {boolean} Recursive - If TRUE, then other items which are themselves hidden will not hide this item. Parameterising this prevents
 *     infinite loops.
 * @returns {boolean} - Returns TRUE if we can show the item or the item group
 */
function CharacterAppearanceVisible(C, AssetName, GroupName, Recursive = true) {
	if (CharacterAppearanceItemIsHidden(AssetName, GroupName)) {
		C.HasHiddenItems = true;
		return false;
	}

	if (!C.DrawAppearance) C.DrawAppearance = C.Appearance;

	const assetToCheck = AssetGet(C.AssetFamily, GroupName, AssetName);
	if (assetToCheck) {
		const Pose = CommonDrawResolveAssetPose(C, assetToCheck);
		if (Pose && assetToCheck.HideForPose.includes(Pose)) return false;

		if (!CharacterAppearanceGenderAllowed(assetToCheck)) {
			return false;
		}
	}

	for (const item of C.DrawAppearance) {
		if (CharacterAppearanceItemIsHidden(item.Asset.Name, item.Asset.Group.Name)) continue;
		let HidingItem = false;
		let HideItemExclude = InventoryGetItemProperty(item, "HideItemExclude");
		if (HideItemExclude == null) HideItemExclude = [];
		const Excluded = HideItemExclude.includes(GroupName + AssetName);
		if ((item.Asset.Hide != null) && (item.Asset.Hide.indexOf(GroupName) >= 0) && !Excluded) HidingItem = true;
		else if (!Excluded && item.Asset.HideItemAttribute.length && assetToCheck && assetToCheck.Attribute.length) {
			HidingItem = item.Asset.HideItemAttribute.some((val) => assetToCheck.Attribute.indexOf(val) !== -1);
		}
		else if ((item.Property != null) && (item.Property.Hide != null) && (item.Property.Hide.indexOf(GroupName) >= 0) && !Excluded) HidingItem = true;
		else if ((item.Asset.HideItem != null) && (item.Asset.HideItem.indexOf(GroupName + AssetName) >= 0)) HidingItem = true;
		else if ((item.Property != null) && (item.Property.HideItem != null) && (item.Property.HideItem.indexOf(GroupName + AssetName) >= 0)) HidingItem = true;
		if (HidingItem) {
			if (Recursive) {
				if (CharacterAppearanceVisible(C, item.Asset.Name, item.Asset.Group.Name, false)) {
					return false;
				}
			}
			else return false;
		}
	}

	if (C.Pose != null)
		for (let A = 0; A < C.Pose.length; A++)
			for (let P = 0; P < Pose.length; P++)
				if (Pose[P].Name === C.Pose[A])
					if ((Pose[P].Hide != null) && (Pose[P].Hide.indexOf(GroupName) >= 0))
						return false;
	return true;
}

/**
 * Determines whether the player has set this item to not appear on screen
 * @param {string} AssetName - The name of the asset to check
 * @param {string} GroupName - The name of the item group to check
 * @returns {boolean} - TRUE if the item is hidden
 */
function CharacterAppearanceItemIsHidden(AssetName, GroupName) {
	for (var H = 0; H < Player.HiddenItems.length; H++)
		if (Player.HiddenItems[H].Name == AssetName && Player.HiddenItems[H].Group == GroupName)
			return true;
	return false;
}

/**
 * Calculates and sets the height modifier which affects the character's vertical position on screen
 * @param {Character} C - The character whose height modifier must be calculated
 * @returns {void} - Nothing
 */
function CharacterAppearanceSetHeightModifiers(C) {
	if (CharacterAppearanceForceUpCharacter != C.MemberNumber) {
		let Height = 0;
		let HeightRatioProportion = 1;

		// Check if there is any setting to override the standard asset height modifiers
		let HeightOverrides = [];
		let PoseOverrides = Pose.filter(P => C.Pose != null && C.Pose.indexOf(P.Name) >= 0 && P.OverrideHeight != null).map(P => P.OverrideHeight);
		let AssetOverrides = C.DrawAppearance.filter(A => A.Asset.OverrideHeight != null).map(A => A.Asset.OverrideHeight);
		let PropertyOverrides = C.DrawAppearance.filter(A => A.Property && A.Property.OverrideHeight != null).map(A => A.Property.OverrideHeight);
		HeightOverrides = HeightOverrides.concat(PoseOverrides, AssetOverrides, PropertyOverrides);

		if (HeightOverrides.length > 0) {
			// Use the override with highest priority
			let TopOverride = HeightOverrides.reduce((a, b) => a.Priority >= b.Priority ? a : b);
			Height = TopOverride.Height || 0;
			if (TopOverride.HeightRatioProportion != null) HeightRatioProportion = TopOverride.HeightRatioProportion;
		}
		else {
			// Adjust the height based on modifiers on the assets
			for (let A = 0; A < C.DrawAppearance.length; A++)
				if (CharacterAppearanceVisible(C, C.DrawAppearance[A].Asset.Name, C.DrawAppearance[A].Asset.Group.Name)) {
					if (C.DrawAppearance[A].Property && C.DrawAppearance[A].Property.HeightModifier != null) Height += C.DrawAppearance[A].Property.HeightModifier;
					else Height += C.DrawAppearance[A].Asset.HeightModifier;
				}
		}

		// Limit values affectable by Property settings in case invalid values were set via console
		if (Height > CanvasLowerOverflow) Height = CanvasLowerOverflow;
		if (Height < -CanvasUpperOverflow) Height = -CanvasUpperOverflow;
		if (HeightRatioProportion > 1) HeightRatioProportion = 1;
		if (HeightRatioProportion < 0) HeightRatioProportion = 0;

		// Set the final modifier values for the character
		C.HeightModifier = Height;
		C.HeightRatioProportion = HeightRatioProportion;
	}

	// Set the height ratio here to avoid lookin it up when drawing. The setting can make all characters full height
	C.HeightRatio = Player.VisualSettings && Player.VisualSettings.ForceFullHeight ? 1 : CharacterAppearanceGetCurrentValue(C, "Height", "Zoom");
}

/**
 * Draws the character canvas
 * @param {Character} C - The character to draw
 * @returns {void} - Nothing
 */
function CharacterAppearanceBuildCanvas(C) {
	// Revert to 2D canvas if webgl isn't active or its context has been lost
	if (GLVersion === "No WebGL" || !GLDrawCanvas || !GLDrawCanvas.GL || GLDrawCanvas.GL.isContextLost()) {
		CommonDrawCanvasPrepare(C);
		CommonDrawAppearanceBuild(C, {
			clearRect: (x, y, w, h) => C.Canvas.getContext("2d").clearRect(x, y, w, h),
			clearRectBlink: (x, y, w, h) => C.CanvasBlink.getContext("2d").clearRect(x, y, w, h),
			drawImage: (src, x, y, alphaMasks, opacity, rotate) => DrawImageCanvas(src, C.Canvas.getContext("2d"), x, y, alphaMasks, opacity, rotate),
			drawImageBlink: (src, x, y, alphaMasks, opacity, rotate) => DrawImageCanvas(src, C.CanvasBlink.getContext("2d"), x, y, alphaMasks, opacity, rotate),
			drawImageColorize: (src, x, y, color, fullAlpha, alphaMasks, opacity, rotate) => DrawImageCanvasColorize(src, C.Canvas.getContext("2d"), x, y, 1, color, fullAlpha, alphaMasks, opacity, rotate),
			drawImageColorizeBlink: (src, x, y, color, fullAlpha, alphaMasks, opacity, rotate) => DrawImageCanvasColorize(src, C.CanvasBlink.getContext("2d"), x, y, 1, color, fullAlpha, alphaMasks, opacity, rotate),
			drawCanvas: (Img, x, y, alphaMasks) => DrawCanvas(Img, C.Canvas.getContext("2d"), x, y, alphaMasks),
			drawCanvasBlink: (Img, x, y, alphaMasks) => DrawCanvas(Img, C.CanvasBlink.getContext("2d"), x, y, alphaMasks),
		});
	} else {
		GLDrawAppearanceBuild(C);
	}
}

/**
 * Returns a value from the character current appearance
 * @param {Character} C - The character to get values from
 * @param {string} Group - The name of the group, whose values we want to get
 * @param {string} Type - The name of the value, we want to get
 * @returns {*} - The return value
 */
function CharacterAppearanceGetCurrentValue(C, Group, Type) {

	// Finds the value
	for (let A = 0; A < C.Appearance.length; A++)
		if ((C.Appearance[A].Asset.Group.Family == C.AssetFamily) && (C.Appearance[A].Asset.Group.Name == Group)) {
			if (Type == "Name") return C.Appearance[A].Asset.Name;
			if (Type == "Description") return C.Appearance[A].Asset.Description;
			if (Type == "Color") return CommonColorsEqual(C.Appearance[A].Color, C.Appearance[A].Asset.DefaultColor) ? "Default" : C.Appearance[A].Color;
			if (Type == "ID") return A;
			if (Type == "Effect") return C.Appearance[A].Asset.Effect;
			if (Type == "Asset") return C.Appearance[A].Asset;
			if (Type == "Full") return C.Appearance[A];
			if (Type == "Zoom") return ((C.Appearance[A].Asset.ZoomModifier == null) || (C.Appearance[A].Asset.ZoomModifier > 1) || (C.Appearance[A].Asset.ZoomModifier < 0.9)) ? 1 : C.Appearance[A].Asset.ZoomModifier;
		}
	return "None";

}

/**
 * Repositions the character horizonally to centre them, since shorter characters will shrink towards the left
 * @param {Character} C - The character to reposition
 * @param {number} HeightRatio - The character's height ratio
 * @returns {number} - The amount to move the character along the X co-ordinate
 */
function CharacterAppearanceXOffset(C, HeightRatio) {
	return 500 * (1 - HeightRatio) / 2;
}

/**
 * Repositions the character vertically towards the bottom of the canvas (the 'floor'), since shorter characters will be shrunk towards the
 * top HeightRatioProportion controls how much of this offset applies with 1 (max) positioning them on the "floor" and 0 (min) leaving them
 * up at the 'ceiling'
 * @param {Character} C - The character to reposition
 * @param {number} HeightRatio - The character's height ratio
 * @param {boolean} [IgnoreUpButton=false] - Whether or not to ignore the up button status
 * @returns {number} - The amounnt to move the character along the Y co-ordinate
 */
function CharacterAppearanceYOffset(C, HeightRatio, IgnoreUpButton) {
	let HeightModifier = C.HeightModifier;
	if (!IgnoreUpButton && CharacterAppearanceForceUpCharacter == C.MemberNumber) {
		HeightModifier = 0;
	}
	return 1000 * (1 - HeightRatio) * C.HeightRatioProportion - HeightModifier * HeightRatio;
}

/**
 * Loads the character appearance screen and keeps a backup of the previous appearance. The function name is created dynamically.
 * @returns {void} - Nothing
 */
function AppearanceLoad() {
	DialogFocusItem = null;
	CharacterAppearanceOffset = 0;
	if (!CharacterAppearanceSelection) CharacterAppearanceSelection = Player;
	var C = CharacterAppearanceSelection;
	CharacterAppearanceBuildAssets(Player);
	CharacterAppearanceBackup = CharacterAppearanceStringify(C);
	AppearanceMenuBuild(C);
	AppearanceUseCharacterInPreviewsSetting = Player.VisualSettings ? Player.VisualSettings.UseCharacterInPreviews : AppearanceUseCharacterInPreviewsSetting;
}

/**
 * Build the buttons in the top menu
 * @param {Character} C - The character the appearance is being set for
 * @returns {void} - Nothing
 */
function AppearanceMenuBuild(C) {
	AppearanceMenu = [];

	switch (CharacterAppearanceMode) {
		case "":
			if (C.ID === 0) {
				AppearanceMenu.push(LogQuery("Wardrobe", "PrivateRoom") ? "Wardrobe" : "WardrobeDisabled");
				if (!LogQuery("Wardrobe", "PrivateRoom")) AppearanceMenu.push("Reset");
				if (!DialogItemPermissionMode) AppearanceMenu.push("WearRandom");
				AppearanceMenu.push("Random");
			} else AppearanceMenu.push(LogQuery("Wardrobe", "PrivateRoom") ? "Wardrobe" : "WardrobeDisabled");
			AppearanceMenu.push("Naked", "Character", "Next");
			break;
		case "Wardrobe":
			AppearanceMenu.push("Naked", "Prev", "Next");
			break;
		case "Cloth":
			if (!DialogItemPermissionMode) {
				let Item = InventoryGet(C, C.FocusGroup.Name);
				if (Item && Item.Asset.Extended) AppearanceMenu.push(InventoryBlockedOrLimited(C, Item) ? "UseDisabled" : "Use");
				if (C.IsPlayer()) AppearanceMenu.push("WearRandom");
				if (C.IsPlayer()) AppearanceMenu.push("DialogPermissionMode");
				if (C.FocusGroup.AllowNone) AppearanceMenu.push("Naked");
				if (Item && DialogCanColor(C, Item)) {
					let ButtonName = ItemColorIsSimple(Item) ? "ColorPick" : "MultiColorPick";
					if (InventoryBlockedOrLimited(C, Item)) ButtonName += "Disabled";
					AppearanceMenu.push(ButtonName);
				}
			}
			if (DialogInventory.length > 9) AppearanceMenu.push("Next");
			break;
	}

	// Add the exit buttons
	if (CharacterAppearanceMode !== "Color") {
		if (!DialogItemPermissionMode) AppearanceMenu.push("Cancel");
		AppearanceMenu.push("Accept");
	}
}

/**
<<<<<<< HEAD
=======
 * Checks if the appearance is locked for the current player
 * @param {Character} C - The character to validate
 * @param {String} GroupName - The group name to validate, can be "ALL" to check all groups
 * @returns {boolean} - Return TRUE if the appearance group isn't blocked 
 */
function AppearanceGroupAllowed(C, GroupName) {
	if (CurrentScreen != "Appearance") return true;
	if (!C.IsPlayer()) return true;
	if (Player.IsOwned() == false) return true;
	const Dict = [
		["A", "Cloth"],
		["B", "ClothAccessory"],
		["C", "Necklace"],
		["D", "Suit"],
		["E", "ClothLower"],
		["F", "SuitLower"],
		["G", "Bra"],
		["H", "Corset"],
		["I", "Panties"],
		["J", "Socks"],
		["K", "RightAnklet"],
		["L", "LeftAnklet"],
		["M", "Garters"],
		["N", "Shoes"],
		["O", "Hat"],
		["P", "HairAccessory3"],
		["Q", "HairAccessory1"],
		["R", "HairAccessory2"],
		["S", "Gloves"],
		["!", "LeftHand"],
		["$", "RightHand"],
		["T", "Bracelet"],
		["U", "Glasses"],
		["V", "Mask"],
		["W", "TailStraps"],
		["X", "Wings"],
		["0", "Height"],
		["1", "BodyUpper"],
		["2", "BodyLower"],
		["3", "HairFront"],
		["4", "HairBack"],
		["5", "Eyes"],
		["6", "Eyes2"],
		["7", "Mouth"],
		["8", "Nipples"],
		["9", "Pussy"]
	];
	if (GroupName == "ALL") {
		for (let D of Dict)
			if (LogContain("BlockAppearance", "OwnerRule", D[0]))
				return false;
	} else {
		for (let D of Dict)
			if (D[1] == GroupName)
				return !LogContain("BlockAppearance", "OwnerRule", D[0]);
	}
	return true;
}

/**
>>>>>>> 0618655c
 * Run the character appearance selection screen. The function name is created dynamically.
 * @returns {void} - Nothing
 */
function AppearanceRun() {

	// Draw the background and the character twice
	var C = CharacterAppearanceSelection;
	if (CharacterAppearanceHeaderTextTime < CommonTime() && CharacterAppearanceMode == "Cloth")
		CharacterAppearanceHeaderText = "";
	if (CharacterAppearanceHeaderText == "") {
		if (C.ID == 0) CharacterAppearanceHeaderText = TextGet("SelectYourAppearance");
		else CharacterAppearanceHeaderText = TextGet("SelectSomeoneAppearance").replace("TargetCharacterName", C.Name);
	}
	DrawCharacter(C, -600, -100 + 4 * C.HeightModifier, 4, false);
	DrawCharacter(C, 750, 0, 1);
	DrawText(CharacterAppearanceHeaderText, 400, 40, "White", "Black");

	// When there is an extended item
	if (DialogFocusItem != null) {
		CommonDynamicFunction("Inventory" + DialogFocusItem.Asset.Group.Name + DialogFocusItem.Asset.Name + "Draw()");
		DrawButton(1885, 25, 90, 90, "", "White", "Icons/Exit.png");
		return;
	}

	// As soon as the appearance mode changes, rebuild the menu button list
	if (CharacterAppearanceMenuMode !== CharacterAppearanceMode) {
		CharacterAppearanceMenuMode = CharacterAppearanceMode;
		AppearanceMenuBuild(C);
	}

	// Draw the menu buttons at the top
	AppearanceMenuDraw();

	// In regular dress-up mode
	if (CharacterAppearanceMode == "") {

		// Creates buttons for all groups
		for (let A = CharacterAppearanceOffset; A < AssetGroup.length && A < CharacterAppearanceOffset + CharacterAppearanceNumPerPage; A++)
			if ((AssetGroup[A].Family == C.AssetFamily) && (AssetGroup[A].Category == "Appearance") && AssetGroup[A].AllowCustomize) {
				const Item = InventoryGet(C, AssetGroup[A].Name);
				const ButtonColor = WardrobeGroupAccessible(C, AssetGroup[A]) ? "White" : "#888";
				if (AssetGroup[A].AllowNone && (AssetGroup[A].Category == "Appearance") && (Item != null) && WardrobeGroupAccessible(C, AssetGroup[A]))
					DrawButton(1210, 145 + (A - CharacterAppearanceOffset) * 95, 65, 65, "", ButtonColor, "Icons/Small/Naked.png", TextGet("StripItem"));
				DrawBackNextButton(1300, 145 + (A - CharacterAppearanceOffset) * 95, 400, 65, AssetGroup[A].Description + ": " + CharacterAppearanceGetCurrentValue(C, AssetGroup[A].Name, "Description"), ButtonColor, "",
					() => WardrobeGroupAccessible(C, AssetGroup[A]) ? CharacterAppearanceNextItem(C, AssetGroup[A].Name, false, true) : "",
					() => WardrobeGroupAccessible(C, AssetGroup[A]) ? CharacterAppearanceNextItem(C, AssetGroup[A].Name, true, true) : "",
					!WardrobeGroupAccessible(C, AssetGroup[A]),
					AssetGroup[A].AllowNone || AppearancePreviewUseCharacter(AssetGroup[A]) ? 65 : null);
				var Color = CharacterAppearanceGetCurrentValue(C, AssetGroup[A].Name, "Color");
				const ColorButtonText = ItemColorGetColorButtonText(Color);
				const ColorButtonColor = ColorButtonText.startsWith("#") ? ColorButtonText : "#fff";
				const CanCycleColors = !!Item && WardrobeGroupAccessible(C, AssetGroup[A]) && (Item.Asset.ColorableLayerCount > 0 || Item.Asset.Group.ColorSchema.length > 1) && !InventoryBlockedOrLimited(C, Item);
				const CanPickColor = CanCycleColors && AssetGroup[A].AllowColorize;
				const ColorIsSimple = ItemColorIsSimple(Item);

				DrawButton(1725, 145 + (A - CharacterAppearanceOffset) * 95, 160, 65, ColorButtonText, CanCycleColors ? ColorButtonColor : "#aaa", null, null, !CanCycleColors);
				DrawButton(1910, 145 + (A - CharacterAppearanceOffset) * 95, 65, 65, "", CanPickColor ? "#fff" : "#aaa", CanPickColor ? ColorIsSimple ? "Icons/Color.png" : "Icons/MultiColor.png" : "Icons/ColorBlocked.png", null, !CanPickColor);
			}
	}

	// In wardrobe mode
	if (CharacterAppearanceMode == "Wardrobe") {

		// Draw the wardrobe controls
		DrawText(CharacterAppearanceWardrobeText, 1645, 220, "White", "Gray");
		ElementPosition("InputWardrobeName", 1645, 315, 690);

		// Draw 6 wardrobe options
		for (let W = CharacterAppearanceWardrobeOffset; W < Player.Wardrobe.length && W < CharacterAppearanceWardrobeOffset + 6; W++) {
			DrawButton(1300, 430 + (W - CharacterAppearanceWardrobeOffset) * 95, 500, 65, "", "White", "");
			DrawTextFit((W + 1).toString() + (W < 9 ? ":  " : ": ") + Player.WardrobeCharacterNames[W], 1550, 463 + (W - CharacterAppearanceWardrobeOffset) * 95, 496, "Black");
			DrawButton(1820, 430 + (W - CharacterAppearanceWardrobeOffset) * 95, 160, 65, "Save", "White", "");
		}

	}

	// In item coloring mode
	if (CharacterAppearanceMode == "Color") {
		// Leave the color picker if the item is gone.
		if (!InventoryGet(CharacterAppearanceSelection, CharacterAppearanceColorPickerGroupName)) ItemColorCancelAndExit();
		// Draw the color picker
		ItemColorDraw(CharacterAppearanceSelection, CharacterAppearanceColorPickerGroupName, 1200, 25, 775, 950, true);
	}

	// In cloth selection mode
	if (CharacterAppearanceMode == "Cloth") {
		// Prepares a 3x3 square of clothes to present all the possible options
		let X = 1250;
		let Y = 125;
		for (let I = DialogInventoryOffset; (I < DialogInventory.length) && (I < DialogInventoryOffset + 9); I++) {
			const Item = DialogInventory[I];
			const Hover = MouseIn(X, Y, 225, 275) && !CommonIsMobile;
			const Background = AppearanceGetPreviewImageColor(C, Item, Hover);

			if (Item.Hidden) {
				DrawPreviewBox(X, Y, "Icons/HiddenItem.png", Item.Asset.Description, { Background });
			} else if (AppearancePreviewUseCharacter(C.FocusGroup)) {
				const Z = C.FocusGroup.PreviewZone;
				const PreviewCanvas = DrawCharacterSegment(AppearancePreviews[I], Z[0], Z[1], Z[2], Z[3]);
				DrawCanvasPreview(X, Y, PreviewCanvas, Item.Asset.Description, { Background, Vibrating: Item.Vibrating, Icons: Item.Icons });
			} else {
				DrawAssetPreview(X, Y, Item.Asset, { Background, Vibrating: Item.Vibrating, Icons: Item.Icons });
			}

			setButton(X, Y);
			X = X + 250;
			if (X > 1800) {
				X = 1250;
				Y = Y + 300;
			}
		}
	}
}

/**
 * Calculates the background color of the preview image for and item
 * @param {Character} C - The character whose appearance we are viewing
 * @param {DialogInventoryItem} item - The item to calculate the color for
 * @param {boolean} hover - Whether or not the item is currently hovering over the preview image
 * @returns {string} - A CSS color string determining the color that the preview icon should be drawn in
 */
function AppearanceGetPreviewImageColor(C, item, hover) {
	if (DialogItemPermissionMode && C.ID === 0) {
		let permission = "green";
		if (InventoryIsPermissionBlocked(C, item.Asset.Name, item.Asset.Group.Name)) permission = "red";
		else if (InventoryIsPermissionLimited(C, item.Asset.Name, item.Asset.Group.Name)) permission = "amber";
		return item.Worn ? "gray" : AppearancePermissionColors[permission][hover ? 1 : 0];
	} else {
		const Unusable = item.SortOrder.startsWith(DialogSortOrder.Unusable.toString())
			|| item.SortOrder.startsWith(DialogSortOrder.TargetFavoriteUnusable.toString())
			|| item.SortOrder.startsWith(DialogSortOrder.PlayerFavoriteUnusable.toString());
		const Blocked = item.SortOrder.startsWith(DialogSortOrder.Blocked.toString());
		if (hover && !Blocked) return "cyan";
		else if (item.Worn) return "pink";
		else if (Blocked) return "red";
		else if (Unusable) return "gray";
		else if ((item.Craft != null) && (item.Craft.Name != null)) return "#FFFFAF";
		else return "white";
	}
}

/**
 * Draw the top-row menu buttons for the appearance screen
 * @returns {void} - Nothing
 */
function AppearanceMenuDraw() {
	const X = 2000 - AppearanceMenu.length * 117;
	for (let B = 0; B < AppearanceMenu.length; B++) {
		const ButtonName = AppearanceMenu[B].replace(/Disabled$/, "");
		const ButtonSuffix = AppearanceMenu[B] === "Character" && !AppearanceUseCharacterInPreviewsSetting ? "Off" : "";
		const ButtonColor = DialogGetMenuButtonColor(AppearanceMenu[B]);
		const ButtonDisabled = DialogIsMenuButtonDisabled(AppearanceMenu[B]);
		DrawButton(X + 117 * B, 25, 90, 90, "", ButtonColor, "Icons/" + ButtonName + ButtonSuffix + ".png", TextGet(AppearanceMenu[B]), ButtonDisabled);
	}
}

/**
 * Create a list of characters with different items from the group applied, to use as the preview images
 * @param {Character} C - The character that the dialog inventory has been loaded for
 * @param {boolean} buildCanvases - Determines whether the preview canvases need to be (re)built, e.g. for the initial load or due to an appearance change
 * @returns {void} - Nothing
 */
function AppearancePreviewBuild(C, buildCanvases) {
	AppearancePreviews = [];
	if (AppearancePreviewUseCharacter(C.FocusGroup) && DialogInventory) {
		// Create a copy of the character appearance without items
		const baseAppearance = buildCanvases ? C.Appearance.filter(A => A.Asset.Group.Category === "Appearance") : null;
		// If the group being viewed is underwear, remove outer clothes
		if (baseAppearance && (C.FocusGroup.Underwear || C.FocusGroup.Name.startsWith("Suit"))) {
			for (let A = baseAppearance.length - 1; A >= 0; A--) {
				let assetGroup = baseAppearance[A].Asset.Group;
				if (assetGroup.Clothing && !assetGroup.Underwear && !assetGroup.BodyCosplay) {
					baseAppearance.splice(A, 1);
				}
			}
		}
		// Add each preview character to the list, building their canvas if necessary
		DialogInventory.forEach(item => {
			let PreviewChar = CharacterLoadSimple("AppearancePreview-" + item.Asset.Name);
			if (buildCanvases) {
				PreviewChar.Appearance = Array.from(baseAppearance);
				CharacterAppearanceSetItem(PreviewChar, item.Asset.Group.Name, item.Asset, null, null, null, false);
				CharacterRefresh(PreviewChar, false);
			}
			AppearancePreviews.push(PreviewChar);
		});
	}
}

/**
 * Delete all characters created for preview images
 * @returns {void} - Nothing
 */
function AppearancePreviewCleanup() {
	AppearancePreviews = [];
	for (let C = Character.length - 1; C >= 0; C--) {
		if (Character[C].AccountName.startsWith("AppearancePreview-")) {
			CharacterDelete(Character[C].AccountName);
		}
	}
}

/**
 * Returns whether the the 3x3 grid "Cloth" appearance mode should include the character in the preview images
 * @param {AssetGroup} assetGroup - The group to check
 * @returns {boolean} - If TRUE the previews will be drawn with the character
 */
function AppearancePreviewUseCharacter(assetGroup) {
	return AppearanceUseCharacterInPreviewsSetting && assetGroup && typeof assetGroup.PreviewZone !== "undefined";
}

/**
 * Sets an item in the character appearance
 * @param {Character} C - The character whose appearance should be changed
 * @param {string} Group - The name of the corresponding groupr for the item
 * @param {Asset|null} ItemAsset - The asset collection of the item to be changed
 * @param {string|string[]} [NewColor] - The new color (as "#xxyyzz" hex value) for that item
 * @param {number} [DifficultyFactor=0] - The difficulty, on top of the base asset difficulty, that should be assigned
 * to the item
 * @param {number} [ItemMemberNumber=-1] - The member number of the player adding the item - defaults to -1
 * @param {boolean} [Refresh=true] - Determines, wether the character should be redrawn after the item change
 * @returns {void} - Nothing
 */
function CharacterAppearanceSetItem(C, Group, ItemAsset, NewColor, DifficultyFactor, ItemMemberNumber, Refresh) {
	// Sets the difficulty factor
	if (DifficultyFactor == null) DifficultyFactor = 0;

	// Removes the previous if we need to
	const ID = CharacterAppearanceGetCurrentValue(C, Group, "ID");
	var ItemColor;
	if (ID != "None") {
		if (CurrentScreen == "Appearance") {
			ItemColor = CharacterAppearanceGetCurrentValue(C, Group, "Color");
			if ((ItemColor == null || ItemColor == "Default" || ItemColor == "None") && ItemAsset != null && ItemAsset.DefaultColor != null) ItemColor = ItemAsset.DefaultColor;
		}
		C.Appearance.splice(ID, 1);
	} else if (ItemAsset != null) ItemColor = ItemAsset.DefaultColor ? ItemAsset.DefaultColor : ItemAsset.Group.ColorSchema[0];

	// Add the new item to the character appearance
	if (ItemAsset != null) {
		/** @type {Item} */
		const NA = {
			Asset: ItemAsset,
			Difficulty: parseInt((ItemAsset.Difficulty == null) ? 0 : ItemAsset.Difficulty) + parseInt(DifficultyFactor),
			Color: ((NewColor == null) ? ItemColor : NewColor),
			Property: ItemAsset.CharacterRestricted ? {ItemMemberNumber: ItemMemberNumber == null ? -1 : ItemMemberNumber} : undefined
		};
		C.Appearance.push(NA);
	}

	// Draw the character canvas and calculate the effects on the character
	if (Refresh == null || Refresh) CharacterRefresh(C, false);

}

/**
 * Cycle in the appearance assets to find the next item in a group and wear it
 * @param {Character} C - The character whose assets are used
 * @param {string} Group - The name of the group to cycle
 * @param {boolean} [Forward=true] - Sets the direction of the cycling
 * @param {boolean} [Description = false] - Determines, wether the description of the item should be returned or not.
 * @returns {string} - The Description of the worn item
 */
function CharacterAppearanceNextItem(C, Group, Forward, Description) {
	var Current = CharacterAppearanceGetCurrentValue(C, Group, "Name");
	var CAA = CharacterAppearanceAssets.filter(a => a.Group.Name == Group && InventoryAllow(C, a, a.Prerequisite, false));
	if (Description == true && CAA.length == 0) return "None";
	if (Current != "None") {
		// If we found the item we move forward or backward if possible
		var I = CAA.findIndex(a => a.Name == Current);
		if (I >= 0) {
			if (Forward == null || Forward) {
				if (I + 1 < CAA.length) {
					if (Description == true) return CAA[I + 1].Description;
					CharacterAppearanceSetItem(C, Group, CAA[I + 1]);
					return;
				}
			} else {
				if (I - 1 >= 0) {
					if (Description == true) return CAA[I - 1].Description;
					CharacterAppearanceSetItem(C, Group, CAA[I - 1]);
					return;
				}
			}
		}
	}
	// Since we didn't found any item, we pick "None" if we had an item or the first or last item
	var AG = AssetGroup.find(g => g.Name == Group);
	if (Current != "None" && AG != null && AG.AllowNone) {
		if (Description == true) return "None";
		CharacterAppearanceSetItem(C, Group, null);
	} else if (Forward == null || Forward) {
		if (Description == true) return CAA[0].Description;
		CharacterAppearanceSetItem(C, Group, CAA[0]);
	} else {
		if (Description == true) return CAA[CAA.length - 1].Description;
		CharacterAppearanceSetItem(C, Group, CAA[CAA.length - 1]);
	}
	if (Description == true) return "None";
}

/**
 * Find the next color for the item
 * @param {Character} C - The character whose items are cycled
 * @param {string} Group - The name of the group for which we are color cycling
 * @returns {void} - Nothing
 */
function CharacterAppearanceNextColor(C, Group) {

	// For each item, we first find the item and pick the next one
	let Color = CharacterAppearanceGetCurrentValue(C, Group, "Color");
	const G = AssetGroupGet(C.AssetFamily, Group);
	if (!G) return;

	// Finds the next color
	let Pos = G.ColorSchema.indexOf(Color) + 1;
	if ((Pos < 0) || (Pos >= G.ColorSchema.length)) Pos = 0;
	Color = G.ColorSchema[Pos];

	// Sets the color
	for (Pos = 0; Pos < C.Appearance.length; Pos++)
		if ((C.Appearance[Pos].Asset.Group.Name == Group) && (C.Appearance[Pos].Asset.Group.Family == C.AssetFamily)) {
			if (Color == "Default" && C.Appearance[Pos].Asset.DefaultColor != null) Color = C.Appearance[Pos].Asset.DefaultColor;
			C.Appearance[Pos].Color = Color;
		}

	// Reloads the character canvas
	CharacterLoadCanvas(C);
}

/**
 * Moves the offset to get new character appearance items
 * @param {Character} C - The character whose visible groups are used for calculation
 * @param {number} Move - The amount the next asset group should be moved before it is displayed
 * @returns {void} - Nothing
 */
function CharacterAppearanceMoveOffset(C, Move) {

	// Calculate the new offset
	CharacterAppearanceOffset = CharacterAppearanceOffset + Move;
	if (CharacterAppearanceOffset >= AssetGroup.length) CharacterAppearanceOffset = 0;
	if ((AssetGroup[CharacterAppearanceOffset].Category != "Appearance") || !AssetGroup[CharacterAppearanceOffset].AllowCustomize) CharacterAppearanceOffset = 0;
	if (CharacterAppearanceOffset < 0) CharacterAppearanceOffset = Math.floor(AssetGroup.length / CharacterAppearanceNumPerPage) * CharacterAppearanceNumPerPage;

}

/**
 * Sets the color for a specific group
 * @param {Character} C - The character whose item group should be colored
 * @param {string} Color - The color (in the format "#rrggbb") to be applied to the group
 * @param {string} Group - The name of the group, whose color should be changed
 * @returns {void} - Nothing
 */
function CharacterAppearanceSetColorForGroup(C, Color, Group) {
	for (let A = 0; A < C.Appearance.length; A++)
		if (C.Appearance[A].Asset.Group.Name == Group)
			C.Appearance[A].Color = Color;
	CharacterLoadCanvas(C);
}

/**
 * Handle the clicks in the character appearance selection screen. The function name is created dynamically.
 * @returns {void} - Nothing
 */
function AppearanceClick() {
	var C = CharacterAppearanceSelection;

	ClearButtons();
	// When there is an extended item
	if (DialogFocusItem != null) {
		CommonDynamicFunction("Inventory" + DialogFocusItem.Asset.Group.Name + DialogFocusItem.Asset.Name + "Click()");
	}

	// In item coloring mode
	else if (CharacterAppearanceMode == "Color") {
		ItemColorClick(CharacterAppearanceSelection, CharacterAppearanceColorPickerGroupName, 1200, 25, 775, 950, true);
	}

	// Selecting a button in the row at the top
	else if (MouseYIn(25, 90)) AppearanceMenuClick(C);

	// In regular dress-up mode
	else if (CharacterAppearanceMode == "") {

		// If we must remove/restore to default the item
		if ((MouseX >= 1210) && (MouseX < 1275) && (MouseY >= 145) && (MouseY < 975))
			for (let A = CharacterAppearanceOffset; A < AssetGroup.length && A < CharacterAppearanceOffset + CharacterAppearanceNumPerPage; A++)
				if ((AssetGroup[A].Family == C.AssetFamily) && (AssetGroup[A].Category == "Appearance") && WardrobeGroupAccessible(C, AssetGroup[A]) && AssetGroup[A].AllowNone && (InventoryGet(C, AssetGroup[A].Name) != null))
					if ((MouseY >= 145 + (A - CharacterAppearanceOffset) * 95) && (MouseY <= 210 + (A - CharacterAppearanceOffset) * 95)) {
						InventoryRemove(C, AssetGroup[A].Name, false);
						CharacterRefresh(C, false);
					}

		// If we must enter the cloth selection mode
		if ((MouseX >= 1300) && (MouseX < 1700) && (MouseY >= 145) && (MouseY < 975)) {
			C.FocusGroup = null;
			for (let A = CharacterAppearanceOffset; A < AssetGroup.length && A < CharacterAppearanceOffset + CharacterAppearanceNumPerPage; A++)
				if ((AssetGroup[A].Family == C.AssetFamily) && (AssetGroup[A].Category == "Appearance") && WardrobeGroupAccessible(C, AssetGroup[A]))
					if (MouseYIn(145 + (A - CharacterAppearanceOffset) * 95, 65))
						if (!AssetGroup[A].AllowNone && !AppearancePreviewUseCharacter(AssetGroup[A])) {
							CharacterAppearanceNextItem(C, AssetGroup[A].Name, MouseX > 1500);
						}
						else {
							if (MouseXIn(1300, 65)) CharacterAppearanceNextItem(C, AssetGroup[A].Name, false);
							else if (MouseXIn(1635, 65)) CharacterAppearanceNextItem(C, AssetGroup[A].Name, true);
							else {
								// Open the clothing group screen
								C.FocusGroup = AssetGroup[A];
								DialogInventoryBuild(C, null, true);
								CharacterAppearanceCloth = InventoryGet(C, C.FocusGroup.Name);
								CharacterAppearanceMode = "Cloth";
								return;
							}
						}
		}


		// If we must switch to the next color in the assets
		if ((MouseX >= 1725) && (MouseX < 1885) && (MouseY >= 145) && (MouseY < 975))
			for (let A = CharacterAppearanceOffset; A < AssetGroup.length && A < CharacterAppearanceOffset + CharacterAppearanceNumPerPage; A++) {
				const Item = InventoryGet(C, AssetGroup[A].Name);
				if ((AssetGroup[A].Family == C.AssetFamily) &&
					(AssetGroup[A].Category == "Appearance") &&
					WardrobeGroupAccessible(C, AssetGroup[A]) &&
					Item &&
					(Item.Asset.ColorableLayerCount > 0 || Item.Asset.Group.ColorSchema.length > 1) &&
					!InventoryBlockedOrLimited(C, Item))
					if ((MouseY >= 145 + (A - CharacterAppearanceOffset) * 95) && (MouseY <= 210 + (A - CharacterAppearanceOffset) * 95))
						CharacterAppearanceNextColor(C, AssetGroup[A].Name);
			}

		// If we must open the color panel
		if (MouseIn(1910, 145, 65, 830))
			for (let A = CharacterAppearanceOffset; A < AssetGroup.length && A < CharacterAppearanceOffset + CharacterAppearanceNumPerPage; A++) {
				const Item = InventoryGet(C, AssetGroup[A].Name);
				if ((AssetGroup[A].Family == C.AssetFamily) &&
					(AssetGroup[A].Category == "Appearance") &&
					WardrobeGroupAccessible(C, AssetGroup[A]) &&
					AssetGroup[A].AllowColorize &&
					Item &&
					Item.Asset.ColorableLayerCount > 0 &&
					!InventoryBlockedOrLimited(C, Item))
					if ((MouseY >= 145 + (A - CharacterAppearanceOffset) * 95) && (MouseY <= 210 + (A - CharacterAppearanceOffset) * 95)) {
						AppearanceItemColor(C, Item, AssetGroup[A].Name, "");
					}
			}
		return;
	}

	// In wardrobe mode
	else if (CharacterAppearanceMode == "Wardrobe") {

		// In warehouse mode, we draw the 12 possible warehouse slots for the character to save & load
		if ((MouseX >= 1300) && (MouseX < 1800) && (MouseY >= 430) && (MouseY < 970))
			for (let W = CharacterAppearanceWardrobeOffset; W < Player.Wardrobe.length && W < CharacterAppearanceWardrobeOffset + 6; W++)
				if ((MouseY >= 430 + (W - CharacterAppearanceWardrobeOffset) * 95) && (MouseY <= 495 + (W - CharacterAppearanceWardrobeOffset) * 95)) {
					WardrobeFastLoad(C, W, false);
					ElementValue("InputWardrobeName", Player.WardrobeCharacterNames[W]);
				}
		if ((MouseX >= 1820) && (MouseX < 1975) && (MouseY >= 430) && (MouseY < 970))
			for (let W = CharacterAppearanceWardrobeOffset; W < Player.Wardrobe.length && W < CharacterAppearanceWardrobeOffset + 6; W++)
				if ((MouseY >= 430 + (W - CharacterAppearanceWardrobeOffset) * 95) && (MouseY <= 495 + (W - CharacterAppearanceWardrobeOffset) * 95)) {
					WardrobeFastSave(C, W);
					var LS = /^[a-zA-Z0-9 ]+$/;
					var Name = ElementValue("InputWardrobeName").trim();
					if (Name.match(LS) || Name.length == 0) {
						WardrobeSetCharacterName(W, Name);
						CharacterAppearanceWardrobeText = TextGet("WardrobeNameInfo");
					} else {
						CharacterAppearanceWardrobeText = TextGet("WardrobeNameError");
					}
				}
		return;
	}

	// In cloth selection mode
	else if (CharacterAppearanceMode == "Cloth") {

		// Prepares a 3x3 square of clothes to present all the possible options
		var X = 1250;
		var Y = 125;
		for (let I = DialogInventoryOffset; (I < DialogInventory.length) && (I < DialogInventoryOffset + 9); I++) {
			if ((MouseX >= X) && (MouseX < X + 225) && (MouseY >= Y) && (MouseY < Y + 275)) {
				var Item = DialogInventory[I];
				const CurrentItem = InventoryGet(C, C.FocusGroup.Name);
				const worn = (CurrentItem && (CurrentItem.Asset.Name == Item.Asset.Name));

				// In permission mode, we toggle the settings for an item
				if (DialogItemPermissionMode) {
					DialogInventoryTogglePermission(Item, worn);
				} else {
					if (InventoryBlockedOrLimited(C, Item)) return;
					if (InventoryAllow(C, Item.Asset)) {
						if (worn && CurrentItem.Asset.Extended) {
							DialogExtendItem(CurrentItem);
						} else {
							CharacterAppearanceSetItem(C, C.FocusGroup.Name, DialogInventory[I].Asset);
							DialogInventoryBuild(C, DialogInventoryOffset);
							AppearanceMenuBuild(C);
						}
					} else {
						CharacterAppearanceHeaderTextTime = DialogTextDefaultTimer;
						CharacterAppearanceHeaderText = DialogText;
					}
				}
				return;
			}
			X = X + 250;
			if (X > 1800) {
				X = 1250;
				Y = Y + 300;
			}
		}
	}
}

/**
 * Handles the Click events for the top-row buttons in the Appearance screen
 * @param {Character} C - The character the appearance is being set for
 * @returns {void} - Nothing
 */
function AppearanceMenuClick(C) {
	const X = 2000 - AppearanceMenu.length * 117;
	for (let B = 0; B < AppearanceMenu.length; B++) {
		if (MouseXIn(X + 117 * B, 90)) {
			let Button = AppearanceMenu[B];
			switch (CharacterAppearanceMode) {
				case "":
					if (Button === "Reset") CharacterAppearanceSetDefault(C);
					if (Button === "Wardrobe") CharacterAppearanceWardrobeLoad(C);
					if (Button === "WearRandom") CharacterAppearanceFullRandom(C, true);
					if (Button === "Random") CharacterAppearanceFullRandom(C);
					if (Button === "Naked") CharacterAppearanceStripLayer(C);
					if (Button === "Character")  AppearanceUseCharacterInPreviewsSetting = !AppearanceUseCharacterInPreviewsSetting;
					if (Button === "Next") CharacterAppearanceMoveOffset(C, CharacterAppearanceNumPerPage);
					if (Button === "Cancel") CharacterAppearanceExit(C);
					if (Button === "Accept") CharacterAppearanceReady(C);
					if (Button === "WardrobeDisabled") CharacterAppearanceHeaderText = TextGet("WardrobeDisabled");
					break;
				case "Wardrobe":
					switch (Button) {
						case "Prev":
							CharacterAppearanceWardrobeOffset -= 6;
							if (CharacterAppearanceWardrobeOffset < 0) CharacterAppearanceWardrobeOffset = Math.max(0, Player.Wardrobe.length - 6);
							break;
						case "Next":
							CharacterAppearanceWardrobeOffset += 6;
							if (CharacterAppearanceWardrobeOffset >= Player.Wardrobe.length) CharacterAppearanceWardrobeOffset = 0;
							break;
						case "Naked":
							CharacterAppearanceStripLayer(C);
							break;
						case "Cancel":
							CharacterAppearanceRestore(C, CharacterAppearanceInProgressBackup);
							CharacterRefresh(C, false);
							CharacterAppearanceWardrobeName = "";
							CharacterAppearanceInProgressBackup = null;
							AppearanceExit();
							break;
						case "Accept":
							CharacterAppearanceWardrobeName = ElementValue("InputWardrobeName");
							CharacterAppearanceInProgressBackup = null;
							AppearanceExit();
							break;
					}
					break;
				case "Cloth":
					// Extends the current item
					if (Button === "Use") {
						var Item = InventoryGet(C, C.FocusGroup.Name);
						if (Item && Item.Asset.Extended) DialogExtendItem(Item);
					}

					// Picks and colors a random item from the group
					if (Button === "WearRandom") InventoryWearRandom(C, C.FocusGroup.Name, null, true, true);

					// Opens permission mode
					if (Button === "DialogPermissionMode") {
						DialogItemPermissionMode = true;
						DialogInventoryBuild(C);
					}

					// Strips the current item
					if (Button === "Naked") CharacterAppearanceSetItem(C, C.FocusGroup.Name, null);

					// Jumps to the cloth page
					if (Button === "Next") {
						DialogInventoryOffset = DialogInventoryOffset + 9;
						if (DialogInventoryOffset >= DialogInventory.length) DialogInventoryOffset = 0;
					}

					// Opens the color picker
					if (Button === "ColorPick" || Button === "MultiColorPick") {
						let Item = InventoryGet(C, C.FocusGroup.Name);
						AppearanceItemColor(C, Item, C.FocusGroup.Name, "Cloth");
					}

					// Cancels the selected cloth and reverts it back
					if (Button === "Cancel") {
						CharacterAppearanceSetItem(C, C.FocusGroup.Name, ((CharacterAppearanceCloth != null) && (CharacterAppearanceCloth.Asset != null)) ? CharacterAppearanceCloth.Asset : null, ((CharacterAppearanceCloth != null) && (CharacterAppearanceCloth.Color != null)) ? CharacterAppearanceCloth.Color : null);
						if (CharacterAppearanceCloth != null && CharacterAppearanceCloth.Property != null) {
							InventoryGet(C, C.FocusGroup.Name).Property = CharacterAppearanceCloth.Property;
							CharacterRefresh(C, false);
						}
						if (AppearancePreviewUseCharacter(C.FocusGroup)) AppearancePreviewCleanup();
						AppearanceExit();
					}

					// Accepts the new selection
					if (Button === "Accept") {
						if (DialogItemPermissionMode) {
							DialogItemPermissionMode = false;
							AppearanceMenuBuild(C);
							DialogInventoryBuild(C);
						}
						else {
							if (AppearancePreviewUseCharacter(C.FocusGroup)) AppearancePreviewCleanup();
							AppearanceExit();
						}
					}

					// Rebuild the menu buttons as selecting a button here can change what should appear
					AppearanceMenuBuild(C);

					break;
			}
		}
	}
}

/**
 * Handle the exiting of the appearance screen. The function name is created dynamically.
 * @returns {void} - Nothing
 */
function AppearanceExit() {
	// We quit the extended item menu instead, if applicable.
	if (CharacterAppearanceMode == "Cloth" && DialogFocusItem) {
		DialogLeaveFocusItem();
		return;
	}

	if (CharacterAppearanceMode === "Color") {
		return ItemColorExitClick();
	}

	if (CharacterAppearanceMode != "") {
		CharacterAppearanceMode = "";
		CharacterAppearanceHeaderText = "";
		ElementRemove("InputWardrobeName");
	} else CharacterAppearanceExit(CharacterAppearanceSelection);

	CharacterAppearanceSelection.FocusGroup = null;
}

/**
 * Restore the characters appearance backup, if the exit button is clicked
 * @param {Character} C - The character, whose appearance backup should be used
 * @returns {void} - Nothing
 */
function CharacterAppearanceExit(C) {
	ElementRemove("InputWardrobeName");
	CharacterAppearanceMode = "";
	CharacterAppearanceRestore(C, CharacterAppearanceBackup);
	CharacterLoadCanvas(C);
	if (C.AccountName != "") CommonSetScreen(CharacterAppearanceReturnModule, CharacterAppearanceReturnRoom);
	else CommonSetScreen("Character", "Login");
	CharacterAppearanceReturnRoom = "MainHall";
	CharacterAppearanceReturnModule = "Room";
	CharacterAppearanceHeaderText = "";
	AppearancePreviewCleanup();
	CharacterAppearanceWardrobeName = "";
	if (Player.VisualSettings && AppearanceUseCharacterInPreviewsSetting !== Player.VisualSettings.UseCharacterInPreviews) {
		Player.VisualSettings.UseCharacterInPreviews = AppearanceUseCharacterInPreviewsSetting;
		ServerAccountUpdate.QueueData({ VisualSettings: Player.VisualSettings });
	}
}

/**
 * Handle the confirmation click in the wardrobe screen.
 * @param {Character} C - The character who has been changed
 * @returns {void} - Nothing
 */
function CharacterAppearanceReady(C) {
	// Exits wardrobe mode
	ElementRemove("InputWardrobeName");
	CharacterAppearanceMode = "";
	CharacterAppearanceHeaderText = "";

	// If there's no error, we continue to the login or main hall if already logged
	if (C.AccountName != "") {
		ServerPlayerAppearanceSync();
		if ((CharacterAppearanceReturnRoom == "ChatRoom") && (C.ID != 0)) {
			var Dictionary = [];
			Dictionary.push({ Tag: "DestinationCharacter", Text: CharacterNickname(C), MemberNumber: C.MemberNumber });
			Dictionary.push({ Tag: "SourceCharacter", Text: CharacterNickname(Player), MemberNumber: Player.MemberNumber });
			ServerSend("ChatRoomChat", { Content: "ChangeClothes", Type: "Action", Dictionary: Dictionary });
			ChatRoomCharacterUpdate(C);
		}
		CommonSetScreen(CharacterAppearanceReturnModule, CharacterAppearanceReturnRoom);
		CharacterAppearanceReturnRoom = "MainHall";
		CharacterAppearanceReturnModule = "Room";
		if (Player.VisualSettings && AppearanceUseCharacterInPreviewsSetting !== Player.VisualSettings.UseCharacterInPreviews) {
			Player.VisualSettings.UseCharacterInPreviews = AppearanceUseCharacterInPreviewsSetting;
			ServerAccountUpdate.QueueData({ VisualSettings: Player.VisualSettings });
		}
	} else CommonSetScreen("Character", "Creation");

}

/**
 * Copy the appearance from a character to another
 * @param {Character} FromC - The character to copy from
 * @param {Character} ToC - The character to copy to
 */
function CharacterAppearanceCopy(FromC, ToC) {

	// Removes any previous appearance asset
	for (let A = ToC.Appearance.length - 1; A >= 0; A--)
		if ((ToC.Appearance[A].Asset != null) && (ToC.Appearance[A].Asset.Group.Category == "Appearance")) {
			ToC.Appearance.splice(A, 1);
		}

	// Adds all appearance assets from the first character to the second
	for (let A = 0; A < FromC.Appearance.length; A++)
		if ((FromC.Appearance[A].Asset != null) && (FromC.Appearance[A].Asset.Group.Category == "Appearance"))
			ToC.Appearance.push(FromC.Appearance[A]);

	// Refreshes the second character and saves it if it's the player
	CharacterRefresh(ToC);
	if (ToC.ID == 0) ServerPlayerAppearanceSync();

}

/**
 * Loads the appearance editing screen for a character
 * @param {Character} C - The character for whom the appearance screen should be loaded
 * @returns {void} - nothing
 */
function CharacterAppearanceLoadCharacter(C) {
	CharacterAppearanceSelection = C;
	CharacterAppearanceReturnRoom = CurrentScreen;
	CharacterAppearanceReturnModule = CurrentModule;
	if (CharacterAppearanceReturnRoom == "ChatRoom") {
		ChatRoomStatusUpdate("Wardrobe");
	}
	CommonSetScreen("Character", "Appearance");
}

/**
 * Load wardrobe menu in appearance selection screen
 * @param {Character} C - The character whose wardrobe should be loaded
 * @returns {void} - Nothing
 */
function CharacterAppearanceWardrobeLoad(C) {
	if ((Player.Wardrobe == null) || (Player.Wardrobe.length < 12))
		WardrobeLoadCharacters(true);
	else
		WardrobeLoadCharacterNames();
	ElementCreateInput("InputWardrobeName", "text", CharacterAppearanceWardrobeName || C.Name, "20");
	CharacterAppearanceMode = "Wardrobe";
	// Always open the wardrobe on the first page
	CharacterAppearanceWardrobeOffset = 0;
	CharacterAppearanceWardrobeText = TextGet("WardrobeNameInfo");
	CharacterAppearanceInProgressBackup = CharacterAppearanceStringify(C);
}

/**
 * Serialises a character's appearance into an abbreviated string for backup purposes
 * @param {Character} C - The character whose appearance should be serialised
 * @returns {string} - A serialised version of the character's current appearance
 */
function CharacterAppearanceStringify(C) {
	return AppearanceItemStringify(C.Appearance);
}

function AppearanceItemStringify(Item) {
	return JSON.stringify(Item, (key, value) => {
		if (key === "Asset") {
			return value.Group.Family + "/" + value.Group.Name + "/" + value.Name;
		}
		return value;
	});
}

/**
 * Restores a character's appearance from a serialised string generated by CharacterAppearanceStringify
 * @param {Character} C - The character whose appearance should be restored
 * @param {string} backup - The serialised appearance to restore
 * @returns {void} - Nothing
 */
function CharacterAppearanceRestore(C, backup) {
	C.Appearance = AppearanceItemParse(backup);
}

function AppearanceItemParse(stringified) {
	return JSON.parse(stringified, (key, value) => {
		if (key === "Asset") {
			const FGA = value.split("/");
			return AssetGet(FGA[0], FGA[1], FGA[2]);
		}
		return value;
	});
}

/**
 * Opens the color picker for a selected item
 * @param {Character} C - The character the appearance is being changed for
 * @param {Item} Item - The currently selected item
 * @param {string} AssetGroup - The focused group
 * @param {string} CurrentMode - The mode to revert to on exiting the color picker
 * @returns {void}
 */
function AppearanceItemColor(C, Item, AssetGroup, CurrentMode) {
	// Keeps the previous color in backup and creates a text box to enter the color
	CharacterAppearanceMode = "Color";
	CharacterAppearanceColorPickerGroupName = AssetGroup;
	CharacterAppearanceColorPickerBackup = CharacterAppearanceGetCurrentValue(C, CharacterAppearanceColorPickerGroupName, "Color");
	ItemColorLoad(C, Item, 1200, 25, 775, 950, true);
	ItemColorOnExit(() => {
		CharacterAppearanceMode = CurrentMode;
		if (AppearancePreviewUseCharacter(C.FocusGroup)) {
			const item = InventoryGet(C, C.FocusGroup.Name);
			const isDifferentColor = item && CharacterAppearanceColorPickerBackup !== item.Color;
			const isRemoved = !item && CharacterAppearanceColorPickerBackup !== "None";
			if (isDifferentColor || isRemoved) {
				AppearancePreviewBuild(C, true);
			}
		}
	});
}

/**
 * Combine two sets of appearance changes from the same base, favouring the newer changes where conflicting
 * @param {Item[]} BaseAppearance - The previous appearance before either of the other two sets of changes were made
 * @param {Item[]} PrevAppearance - The first set of appearance changes
 * @param {Item[]} NewAppearance - The second set of appearance changes, overriding any conflicts with the first
 * @returns {Item[]} - The final merged appearance
 */
function CharacterAppearanceResolveAppearance(BaseAppearance, PrevAppearance, NewAppearance) {
	for (const group of AssetGroup) {
		if (group.Category == "Appearance") {
			const baseItem = BaseAppearance.find(A => A.Asset.Group.Name == group.Name);
			const prevItem = PrevAppearance.find(A => A.Asset.Group.Name == group.Name);
			const newItem = NewAppearance.find(A => A.Asset.Group.Name == group.Name);
			const resolvedItem = CharacterAppearanceResolveItem(baseItem, prevItem, newItem);

			// Remove and replace the group's item
			PrevAppearance = PrevAppearance.filter(A => A.Asset.Group.Name !== group.Name);
			if (resolvedItem) {
				PrevAppearance = PrevAppearance.concat(resolvedItem);
			}
		}
	}

	return PrevAppearance;
}

/**
 * Select from two potential changes to an item, preferring the newer if different to the original item
 * @param {Item} BaseItem - The item before any changes were made
 * @param {Item} PrevItem - The first item change
 * @param {Item} NewItem - The second item change
 * @return {Item} - The item to keep
 */
function CharacterAppearanceResolveItem(BaseItem, PrevItem, NewItem) {
	if (BaseItem == null) {
		// Add the new item if added, otherwise use the previous item whether one was added or still empty
		return NewItem || PrevItem;
	} else if (NewItem == null) {
		// Remove the item if the newest change removed it
		return NewItem;
	} else if (AppearanceItemStringify(BaseItem) != AppearanceItemStringify(NewItem)) {
		// Use the newest item if changed from the original at all. In future could possibly compare/merge settings instead
		return NewItem;
	} else {
		// Otherwise keep the previous change
		return PrevItem;
	}
}

/**
 * Merge the incoming appearance changes from the online sync to the currently selected appearance
 * @param {Character} C - The character with changes to merge
 * @param {Item[]} currentAppearance - The appearance before the sync's changes are applied
 * @returns {void} - Nothing
 */
function CharacterAppearanceResolveSync(C, currentAppearance) {
	if (CurrentScreen == "Appearance" && C.ID == CharacterAppearanceSelection.ID) {
		const baseAppearance = AppearanceItemParse(CharacterAppearanceBackup);

		// Update the individual clothing item to revert to upon exiting the group's menu
		if (CharacterAppearanceCloth != null) {
			const baseCloth = baseAppearance.find(A => A.Asset.Group.Name == CharacterAppearanceCloth.Asset.Group.Name);
			const incomingCloth = C.Appearance.find(A => A.Asset.Group.Name == CharacterAppearanceCloth.Asset.Group.Name);
			CharacterAppearanceCloth = CharacterAppearanceResolveItem(baseCloth, incomingCloth, CharacterAppearanceCloth);
		}

		// Update the appearance backup to use the synced version
		CharacterAppearanceBackup = AppearanceItemStringify(C.Appearance);
		// Merge the synced appearance with the ongoing appearance edits
		C.Appearance = CharacterAppearanceResolveAppearance(baseAppearance, C.Appearance, currentAppearance);
	}
}

/**
 * Returns whether an asset with a specific gender is allowed in the current chatroom space
 * @param {Asset} asset
 */
function CharacterAppearanceGenderAllowed(asset) {
	return !asset.Gender || !ServerPlayerIsInChatRoom() || ChatSelectGendersAllowed(ChatRoomSpace, [asset.Gender]);
}<|MERGE_RESOLUTION|>--- conflicted
+++ resolved
@@ -618,8 +618,6 @@
 }
 
 /**
-<<<<<<< HEAD
-=======
  * Checks if the appearance is locked for the current player
  * @param {Character} C - The character to validate
  * @param {String} GroupName - The group name to validate, can be "ALL" to check all groups
@@ -680,7 +678,6 @@
 }
 
 /**
->>>>>>> 0618655c
  * Run the character appearance selection screen. The function name is created dynamically.
  * @returns {void} - Nothing
  */
