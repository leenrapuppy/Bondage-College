--- conflicted
+++ resolved
@@ -152,13 +152,8 @@
 	'ClothAccessory' | 'ClothLower' | 'Corset' | 'Emoticon' | 'Eyebrows' |
 	'Eyes' | 'Eyes2' | 'Fluids' | 'Garters' | 'Glasses' | 'Gloves' |
 	'HairAccessory1' | 'HairAccessory2' | 'HairAccessory3' | 'HairBack' |
-<<<<<<< HEAD
-	'HairFront' | 'Hands' | 'Hat' | 'Head' | 'Height' | 'LeftAnklet' | 'Mask' |
-	'Mouth' | 'Necklace' | 'Nipples' | 'Panties' | 'Pussy'| 'Pronouns' | 'RightAnklet' |
-=======
 	'HairFront' | 'Hands' | 'Hat' | 'Head' | 'Height' | 'LeftAnklet' | 'LeftHand' | 'Mask' |
 	'Mouth' | 'Necklace' | 'Nipples' | 'Panties' | 'Pussy' | 'RightAnklet' | 'RightHand' |
->>>>>>> 0618655c
 	'Shoes' | 'Socks' | 'Suit' | 'SuitLower' | 'TailStraps' | 'Wings'
 	;
 
