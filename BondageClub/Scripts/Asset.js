--- conflicted
+++ resolved
@@ -202,11 +202,8 @@
 		Tint: Array.isArray(AssetDef.Tint) ? AssetDef.Tint : [],
 		AllowTint: Array.isArray(AssetDef.Tint) && AssetDef.Tint.length > 0,
 		DefaultTint: typeof AssetDef.DefaultTint === "string" ? AssetDef.DefaultTint : undefined,
-<<<<<<< HEAD
 		Gender: AssetDef.Gender,
-=======
 		CraftGroup: typeof AssetDef.CraftGroup === "string" ? AssetDef.CraftGroup : AssetDef.Name,
->>>>>>> 5039dd4f
 	}, AssetParsePoseProperties(AssetDef, Group.AllowPose.slice()));
 
 	// Ensure opacity value is valid
