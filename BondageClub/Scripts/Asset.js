--- conflicted
+++ resolved
@@ -150,11 +150,7 @@
 		DynamicBeforeDraw: (typeof NewAsset.DynamicBeforeDraw === 'boolean') ? NewAsset.DynamicBeforeDraw : false,
 		DynamicAfterDraw: (typeof NewAsset.DynamicAfterDraw === 'boolean') ? NewAsset.DynamicAfterDraw : false,
 		DynamicScriptDraw: (typeof NewAsset.DynamicScriptDraw === 'boolean') ? NewAsset.DynamicScriptDraw : false,
-<<<<<<< HEAD
-		InheritColor: NewAsset.InheritColor,
 		HasType: (typeof NewAsset.HasType === 'boolean') ? NewAsset.HasType : true,
-=======
->>>>>>> cefda9b4
 	}
 	A.Layer = AssetBuildLayer(NewAsset, A);
 	// Unwearable assets are not visible but can be overwritten
