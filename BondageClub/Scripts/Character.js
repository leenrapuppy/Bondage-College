--- conflicted
+++ resolved
@@ -1789,7 +1789,6 @@
 }
 
 /**
-<<<<<<< HEAD
  * Returns dialog text for a character based on their chosen pronouns. Default to She/Her entries
  * @param {Character} C - The character to fetch dialog for
  * @param {string} DialogKey - The type of dialog entry to look for
@@ -1810,8 +1809,7 @@
 	const pronounItem = C.Appearance.find(A => A.Asset.Group.Name == "Pronouns");
 	const pronounAsset = pronounItem ? pronounItem.Asset : Asset.find(A => A.Group.Name == "Pronouns" && A.Name == "SheHer");
 	return pronounAsset.Description;
-=======
- * Update the given character's nickname.
+ /* Update the given character's nickname.
  *
  * Note that changing any nickname but yours (ie. Player) is not supported.
  *
@@ -1848,5 +1846,5 @@
 	}
 
 	return null;
->>>>>>> 66628e5d
+}
 }